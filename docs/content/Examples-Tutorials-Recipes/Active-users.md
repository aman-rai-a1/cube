--- conflicted
+++ resolved
@@ -15,22 +15,12 @@
 
 ## Data schema
 
-<<<<<<< HEAD
-To calculate daily, weekly, or monthly active users we’re going to use the
-`rollingWindow` measure parameter. `rollingWindow` accepts 3 parameters:
-trailing, leading, and offset. You can read about what each of them does
-[here](/schema/reference/measures#rolling-window).
-
-For our purpose, we need only offset and trailing. We will set offset to
-<b>start</b> and the trailing parameter to the number of days – 1, 7, or 30.
-=======
 Daily, weekly, and monthly active users are commonly referred to as DAU, WAU,
 MAU. To get these metrics, we need to use a rolling time frame to calculate a
 daily count of how many users interacted with the product or website in the
 prior day, 7 days, or 30 days. Also, we can build other metrics on top of these
 basic metrics. For example, the WAU to MAU ratio, which we can add by using already
 defined `weeklyActiveUsers` and `monthlyActiveUsers`.
->>>>>>> 29f071bd
 
 To calculate daily, weekly, or monthly active users we’re going to use the
 [`rollingWindow`](https://cube.dev/docs/schema/reference/measures#parameters-rolling-window)
