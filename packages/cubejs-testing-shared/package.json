--- conflicted
+++ resolved
@@ -26,11 +26,7 @@
     "@cubejs-backend/shared": "^0.30.46",
     "dedent": "^0.7.0",
     "node-fetch": "^2.6.7",
-<<<<<<< HEAD
-    "testcontainers": "^7.5.0"
-=======
     "testcontainers": "^8.12"
->>>>>>> 4ae826b4
   },
   "devDependencies": {
     "@cubejs-backend/linter": "^0.30.0",
