--- conflicted
+++ resolved
@@ -46,13 +46,10 @@
     "driver:questdb:snap": "jest --verbose --updateSnapshot -i dist/test/driver-questdb.test.js",
     "driver:databricks": "jest --verbose -i dist/test/driver-databricks.test.js",
     "driver:databricks:snap": "jest --verbose --updateSnapshot -i dist/test/driver-databricks.test.js",
-<<<<<<< HEAD
     "driver:vertica": "jest --verbose -i dist/test/driver-vertica.test.js",
     "driver:vertica:snap": "jest --verbose --updateSnapshot -i dist/test/driver-vertica.test.js",
-=======
     "integration:cubestore": "jest --verbose --updateSnapshot -i dist/test/driver-cubestore.test.js",
     "rest:postgres": "yarn tsc && clear && jest --verbose -i dist/test/rest-postgres.test.js",
->>>>>>> c23b8a2f
     "smoke:athena": "jest --verbose -i dist/test/smoke-athena.test.js",
     "smoke:athena:snapshot": "jest --verbose --updateSnapshot -i dist/test/smoke-athena.test.js",
     "smoke:bigquery": "jest --verbose -i dist/test/smoke-bigquery.test.js",
