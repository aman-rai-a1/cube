--- conflicted
+++ resolved
@@ -1,12 +1,7 @@
 {
   "name": "@cubejs-backend/testing",
-<<<<<<< HEAD
-  "version": "0.29.30",
-  "description": "Cube.js e2e Tests",
-=======
   "version": "0.29.31",
-  "description": "Cube.js Testing Helpers",
->>>>>>> a5c6aff1
+  "description": "Cube.js e2e tests",
   "author": "Cube Dev, Inc.",
   "license": "Apache-2.0",
   "main": "dist/src/index.js",
