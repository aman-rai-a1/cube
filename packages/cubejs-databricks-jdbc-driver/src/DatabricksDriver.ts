/* eslint-disable no-restricted-syntax */
import fs from 'fs';
import path from 'path';
import { S3, GetObjectCommand } from '@aws-sdk/client-s3';
import { getSignedUrl } from '@aws-sdk/s3-request-presigner';
import {
  BlobServiceClient,
  StorageSharedKeyCredential,
  ContainerSASPermissions,
  SASProtocol,
  generateBlobSASQueryParameters,
} from '@azure/storage-blob';
import { DriverCapabilities, UnloadOptions, TableQueryResult } from '@cubejs-backend/base-driver';
import {
  JDBCDriver,
  JDBCDriverConfiguration,
} from '@cubejs-backend/jdbc-driver';
<<<<<<< HEAD
import { CancelablePromise, getEnv } from '@cubejs-backend/shared';
import * as SqlString from 'sqlstring';
=======
import { getEnv, assertDataSource } from '@cubejs-backend/shared';
>>>>>>> 9423f461
import { DatabricksQuery } from './DatabricksQuery';
import { downloadJDBCDriver } from './installer';

const { version } = require('../../package.json');

export type DatabricksDriverConfiguration = JDBCDriverConfiguration &
  {
    readOnly?: boolean,
    // common bucket config
    bucketType?: string,
    exportBucket?: string,
    exportBucketMountDir?: string,
    pollInterval?: number,
    // AWS bucket config
    awsKey?: string,
    awsSecret?: string,
    awsRegion?: string,
    // Azure export bucket
    azureKey?: string,
    dbCatalog?: string;
    databricksStorageCredentialName?: string;
  };

async function fileExistsOr(
  fsPath: string,
  fn: () => Promise<string>,
): Promise<string> {
  if (fs.existsSync(fsPath)) {
    return fsPath;
  }
  return fn();
}

type ShowTableRow = {
  database: string,
  tableName: string,
  isTemporary: boolean,
};

type ShowDatabasesRow = {
  databaseName: string,
};

const DatabricksToGenericType: Record<string, string> = {
  'decimal(10,0)': 'bigint',
};

async function resolveJDBCDriver(): Promise<string> {
  return fileExistsOr(
    path.join(process.cwd(), 'SparkJDBC42.jar'),
    async () => fileExistsOr(
      path.join(__dirname, '..', 'download', 'SparkJDBC42.jar'),
      async () => {
        const pathOrNull = await downloadJDBCDriver();
        if (pathOrNull) {
          return pathOrNull;
        }
        throw new Error(
          'Please download and place SparkJDBC42.jar inside your ' +
          'project directory'
        );
      }
    )
  );
}

function replaceAll(replaceThis: string, withThis: string, inThis: string) {
  withThis = withThis.replace(/\$/g, '$$$$');
  return inThis.replace(
    new RegExp(replaceThis.replace(/([/,!\\^${}[\]().*+?|<>\-&])/g, '\\$&'), 'g'),
    withThis
  );
}

const applyParams = (query: string, params: object | any[]) => SqlString.format(query, params);

/**
 * Databricks driver class.
 */
export class DatabricksDriver extends JDBCDriver {
  protected readonly config: DatabricksDriverConfiguration;

  public static dialectClass() {
    return DatabricksQuery;
  }

  /**
   * Returns default concurrency value.
   */
  public static getDefaultConcurrency(): number {
    return 2;
  }

  /**
   * Class constructor.
   */
  public constructor(
    conf: Partial<DatabricksDriverConfiguration> & {
      dataSource?: string,
      maxPoolSize?: number,
    } = {},
  ) {
    const dataSource =
      conf.dataSource ||
      assertDataSource('default');

    const config: DatabricksDriverConfiguration = {
      ...conf,
      dbType: 'databricks',
      drivername: 'com.simba.spark.jdbc.Driver',
      customClassPath: undefined,
      properties: {
        // PWD-parameter passed to the connection string has higher priority,
        // so we can set this one to an empty string to avoid a Java error.
        PWD: getEnv('databrickToken', { dataSource }) || '',
        UserAgentEntry: `CubeDev+Cube/${version} (Databricks)`,
      },
      database: getEnv('dbName', { required: false, dataSource }),
      url: getEnv('databrickUrl', { dataSource }),
      // common export bucket config
      bucketType:
        conf?.bucketType ||
        getEnv('dbExportBucketType', { supported: ['s3', 'azure'], dataSource }),
      exportBucket:
        conf?.exportBucket ||
        getEnv('dbExportBucket', { dataSource }),
      exportBucketMountDir:
        conf?.exportBucketMountDir ||
        getEnv('dbExportBucketMountDir', { dataSource }),
      pollInterval: (
        conf?.pollInterval ||
        getEnv('dbPollMaxInterval', { dataSource })
      ) * 1000,
      // AWS export bucket config
      awsKey:
        conf?.awsKey ||
        getEnv('dbExportBucketAwsKey', { dataSource }),
      awsSecret:
        conf?.awsSecret ||
        getEnv('dbExportBucketAwsSecret', { dataSource }),
      awsRegion:
        conf?.awsRegion ||
        getEnv('dbExportBucketAwsRegion', { dataSource }),
      // Azure export bucket
<<<<<<< HEAD
      azureKey: conf?.azureKey || getEnv('dbExportBucketAzureKey'),
      dbCatalog: getEnv('databricksDbCatalog'),
      databricksStorageCredentialName: conf?.databricksStorageCredentialName || getEnv('databricksStorageCredentialName')
=======
      azureKey:
        conf?.azureKey ||
        getEnv('dbExportBucketAzureKey', { dataSource }),
>>>>>>> 9423f461
    };
    super(config);
    this.config = config;
  }

  public readOnly() {
    return !!this.config.readOnly;
  }

  public setLogger(logger: any) {
    super.setLogger(logger);
    this.showUrlTokenDeprecation();
  }

  public async query<R = unknown>(query: string, values: unknown[], options?: any): Promise<R[]> {
    let newQuery = '';

    console.log('optionsoptionsoptionsoptionsoptionsoptionsoptions', options);
    if (options?.tableName) {
      const newTableName = `${this.config.dbCatalog ? `${this.config.dbCatalog}.` : ''}${options.tableName}`;
      newQuery = replaceAll(options.tableName, newTableName, query);
    } else {
      // eslint-disable-next-line @typescript-eslint/no-unused-vars
      newQuery = query;
    }
    const queryWithParams = applyParams(query, values);
    const cancelObj: {cancel?: Function} = {};
    const promise = this.queryPromised(queryWithParams, cancelObj, this.prepareConnectionQueries());
    (promise as CancelablePromise<any>).cancel =
      () => cancelObj.cancel && cancelObj.cancel() || Promise.reject(new Error('Statement is not ready'));
    return promise;
  }

  public showUrlTokenDeprecation() {
    if (this.config.url) {
      const result = this.config.url
        .split(';')
        .find(node => /^PWD/i.test(node))
        ?.split('=')[1];

      if (result) {
        this.logger('PWD Parameter Deprecation in connection string', {
          warning: 'PWD parameter is deprecated and will be ignored in future releases. Please migrate to the CUBEJS_DB_DATABRICKS_TOKEN environment variable.'
        });
      }
    }
  }

  /**
   * @override
   */
  protected async getCustomClassPath() {
    return resolveJDBCDriver();
  }

  public async createSchemaIfNotExists(schemaName: string) {
    return this.query(`CREATE SCHEMA IF NOT EXISTS ${this.getNameWithCatalog(schemaName)}`, []);
  }

  public quoteIdentifier(identifier: string): string {
    return `\`${identifier}\``;
  }

  public loadPreAggregationIntoTable(preAggregationTableName: string, loadSql: string, params: unknown[], _options: any) {
    const newPreAggregationTableName = `${this.config.dbCatalog ? `${this.config.dbCatalog}.` : ''}${preAggregationTableName}`;
    const newSql = replaceAll(preAggregationTableName, newPreAggregationTableName, loadSql);

    return this.query(newSql, params);
  }

  public async tableColumnTypes(table: string) {
    const nLevelNamespace = table.split('.');

    let describeString = '';

    if (nLevelNamespace.length === 3) {
      const [catalog, schema, tableName] = nLevelNamespace;

      describeString = `${this.quoteIdentifier(catalog)}.${this.quoteIdentifier(schema)}.${this.quoteIdentifier(tableName)}`;
    } else {
      const [schema, tableName] = nLevelNamespace;

      describeString = `${this.quoteIdentifier(schema)}.${this.quoteIdentifier(tableName)}`;
    }

    const result = [];
    const response: any[] = await this.query(`DESCRIBE ${describeString}`, []);

    for (const column of response) {
      // Databricks describe additional info by default after empty line.
      if (column.col_name === '') {
        break;
      }

      result.push({ name: column.col_name, type: this.toGenericType(column.data_type) });
    }

    return result;
  }

  private async queryColumnTypes(sql: string, params: unknown[]) {
    const result = [];
    // eslint-disable-next-line camelcase
    const response = await this.query<{col_name: string; data_type: string}>(`DESCRIBE QUERY ${sql}`, params);

    for (const column of response) {
      // Databricks describe additional info by default after empty line.
      if (column.col_name === '') {
        break;
      }

      result.push({ name: column.col_name, type: this.toGenericType(column.data_type) });
    }

    return result;
  }

  public async getTablesQuery(schemaName: string, withSchema?: boolean): Promise<TableQueryResult[]> {
    const response = await this.query<{tableName: string}>(`SHOW TABLES IN ${this.getNameWithCatalog(schemaName)}`, []);

    const result = response.map((row) => ({
      table_name: row.tableName,
    }));

    if (withSchema) {
      return result.map(t => ({ table_name: `${this.config.dbCatalog ? `${this.config.dbCatalog}.` : ''}${schemaName}.${t.table_name}` }));
    }

    return result;
  }

  private getNameWithCatalog(name: string) {
    if (this.config.dbCatalog) {
      return `${this.quoteIdentifier(this.config.dbCatalog)}.${this.quoteIdentifier(name)}`;
    }

    return `${this.quoteIdentifier(name)}`;
  }

  protected async getTables(): Promise<ShowTableRow[]> {
    if (this.config.database) {
      return <any> this.query<ShowTableRow>(`SHOW TABLES IN ${this.getNameWithCatalog(this.config.database)}`, []);
    }

    const databases = await this.query<ShowDatabasesRow>('SHOW DATABASES', []);

    const allTables = await Promise.all(
      databases.map(async ({ databaseName }) => this.query<ShowTableRow>(
        `SHOW TABLES IN ${this.getNameWithCatalog(databaseName)}`,
        []
      ))
    );

    return allTables.flat();
  }

  public toGenericType(columnType: string): string {
    return DatabricksToGenericType[columnType.toLowerCase()] || super.toGenericType(columnType);
  }

  public async tablesSchema() {
    const tables = await this.getTables();

    const metadata: Record<string, Record<string, object>> = {};

    await Promise.all(tables.map(async ({ database, tableName }) => {
      if (!(database in metadata)) {
        metadata[database] = {};
      }

      const columns = await this.tableColumnTypes(`${database}.${tableName}`);
      metadata[database][tableName] = columns;
    }));

    return metadata;
  }

  /**
   * Determines whether export bucket feature is configured or no.
   * @returns {boolean}
   */
  public async isUnloadSupported() {
    return this.config.exportBucket !== undefined;
  }

  public async unload(tableName: string, options: UnloadOptions) {
    if (!['azure', 's3'].includes(this.config.bucketType as string)) {
      throw new Error(`Unsupported export bucket type: ${
        this.config.bucketType
      }`);
    }

    const types = options.query ?
      await this.unloadWithSql(tableName, options.query.sql, options.query.params) :
      await this.unloadWithTable(tableName);

    const pathname = `${this.config.exportBucket}/${tableName}.csv`;
    const csvFile = await this.getCsvFiles(
      pathname,
    );

    return {
      csvFile,
      types,
      csvNoHeader: true,
    };
  }

  /**
   * Create table with query and unload it to bucket
   */
  private async unloadWithSql(tableName: string, sql: string, params: unknown[]) {
    const types = await this.queryColumnTypes(sql, params);

    await this.createExternalTableFromSql(tableName, sql, params);
    
    return types;
  }

  /**
   * Create table from preaggregation table with location and unload it to bucket
   */
  private async unloadWithTable(tableName: string) {
    const types = await this.tableColumnTypes(tableName);
    const columns = types.map(t => t.name).join(', ');

    await this.createExternalTableFromTable(tableName, columns);
    
    return types;
  }

  /**
   * return csv files signed URLs array.
   */
  private async getCsvFiles(
    pathname: string,
  ): Promise<string[]> {
    let res;
    switch (this.config.bucketType) {
      case 'azure':
        res = await this.getSignedAzureUrls(pathname);
        break;
      case 's3':
        res = await this.getSignedS3Urls(pathname);
        break;
      default:
        throw new Error(`Unsupported export bucket type: ${
          this.config.bucketType
        }`);
    }
    return res;
  }

  /**
   * Returns Azure signed URLs of unloaded scv files.
   */
  private async getSignedAzureUrls(
    pathname: string,
  ): Promise<string[]> {
    const csvFile: string[] = [];
    const [container, account] =
      pathname.split('wasbs://')[1].split('.blob')[0].split('@');
    const foldername =
      pathname.split(`${this.config.exportBucket}/`)[1];
    const expr = new RegExp(`${foldername}\\/.*\\.csv$`, 'i');

    const credential = new StorageSharedKeyCredential(
      account,
      this.config.azureKey as string,
    );
    const blobClient = new BlobServiceClient(
      `https://${account}.blob.core.windows.net`,
      credential,
    );
    const containerClient = blobClient.getContainerClient(container);
    const blobsList = containerClient.listBlobsFlat({ prefix: foldername });
    for await (const blob of blobsList) {
      if (blob.name && expr.test(blob.name)) {
        const sas = generateBlobSASQueryParameters(
          {
            containerName: container,
            blobName: blob.name,
            permissions: ContainerSASPermissions.parse('r'),
            startsOn: new Date(new Date().valueOf()),
            expiresOn:
              new Date(new Date().valueOf() + 1000 * 60 * 60),
            protocol: SASProtocol.Https,
            version: '2020-08-04',
          },
          credential,
        ).toString();
        csvFile.push(`https://${
          account
        }.blob.core.windows.net/${
          container
        }/${blob.name}?${sas}`);
      }
    }
    if (csvFile.length === 0) {
      throw new Error('No CSV files were exported to the specified bucket. ' +
        'Please check your export bucket configuration.');
    }
    return csvFile;
  }

  /**
   * Returns S3 signed URLs of unloaded scv files.
   */
  private async getSignedS3Urls(
    pathname: string,
  ): Promise<string[]> {
    const client = new S3({
      credentials: {
        accessKeyId: this.config.awsKey as string,
        secretAccessKey: this.config.awsSecret as string,
      },
      region: this.config.awsRegion,
    });
    const url = new URL(pathname);
    const list = await client.listObjectsV2({
      Bucket: url.host,
      Prefix: url.pathname.slice(1),
    });
    if (list.Contents === undefined) {
      throw new Error(`No content in specified path: ${pathname}`);
    }
    const csvFile = await Promise.all(
      list.Contents
        .filter(file => file.Key && /.csv$/i.test(file.Key))
        .map(async (file) => {
          const command = new GetObjectCommand({
            Bucket: url.host,
            Key: file.Key,
          });
          return getSignedUrl(client, command, { expiresIn: 3600 });
        })
    );
    if (csvFile.length === 0) {
      throw new Error('No CSV files were exported to the specified bucket. ' +
        'Please check your export bucket configuration.');
    }
    return csvFile;
  }

  /**
   * Saves specified table to the configured bucket. This requires Databricks
   * cluster to be configured.
   *
   * For Azure blob storage you need to configure account access key in
   * Cluster -> Configuration -> Advanced options
   * (https://docs.databricks.com/data/data-sources/azure/azure-storage.html#access-azure-blob-storage-directly)
   *
   * `fs.azure.account.key.<storage-account-name>.blob.core.windows.net <storage-account-access-key>`
   *
   * For S3 bucket storage you need to configure AWS access key and secret in
   * Cluster -> Configuration -> Advanced options
   * (https://docs.databricks.com/data/data-sources/aws/amazon-s3.html#access-s3-buckets-directly)
   *
   * `fs.s3a.access.key <aws-access-key>`
   * `fs.s3a.secret.key <aws-secret-key>`
   */
  private async createExternalTableFromSql(table: string, sql: string, params: unknown[]) {
    await this.query(
      `
      CREATE TABLE ${table}_csv_export
      USING CSV LOCATION '${this.config.exportBucketMountDir || this.config.exportBucket}/${table}.csv'
      ${this.getStorageCredentialsNameString()}
      ${this.getOptionsSqlPartString()}
      AS (${sql})
      `,
      params,
    );
  }

  private async createExternalTableFromTable(table: string, columns: string) {
    await this.query(
      `
      CREATE TABLE ${table}_csv_export
      USING CSV LOCATION '${this.config.exportBucketMountDir || this.config.exportBucket}/${table}.csv'
      ${this.getStorageCredentialsNameString()}
      ${this.getOptionsSqlPartString()}
      AS SELECT ${columns} FROM ${table}
      `,
      [],
    );
  }

  public dropTable(tableName: string, options?: unknown): Promise<unknown> {
    const newTableName = `${this.config.dbCatalog ? `${this.config.dbCatalog}.` : ''}${tableName}`;
    return this.query(`DROP TABLE ${newTableName}`, [], options);
  }

  private getStorageCredentialsNameString(): string {
    return this.config.databricksStorageCredentialName ? `WITH (CREDENTIAL ${this.config.databricksStorageCredentialName})` : '';
  }

  private getOptionsSqlPartString(): string {
    return this.config.dbCatalog ? '' : 'OPTIONS (escape = \'"\')';
  }

  public capabilities(): DriverCapabilities {
    // @ts-ignore
    return { unloadWithoutTempTable: false };
  }
}<|MERGE_RESOLUTION|>--- conflicted
+++ resolved
@@ -14,13 +14,9 @@
 import {
   JDBCDriver,
   JDBCDriverConfiguration,
+  applyParams
 } from '@cubejs-backend/jdbc-driver';
-<<<<<<< HEAD
-import { CancelablePromise, getEnv } from '@cubejs-backend/shared';
-import * as SqlString from 'sqlstring';
-=======
-import { getEnv, assertDataSource } from '@cubejs-backend/shared';
->>>>>>> 9423f461
+import { getEnv, assertDataSource, CancelablePromise } from '@cubejs-backend/shared';
 import { DatabricksQuery } from './DatabricksQuery';
 import { downloadJDBCDriver } from './installer';
 
@@ -94,8 +90,6 @@
     withThis
   );
 }
-
-const applyParams = (query: string, params: object | any[]) => SqlString.format(query, params);
 
 /**
  * Databricks driver class.
@@ -165,15 +159,12 @@
         conf?.awsRegion ||
         getEnv('dbExportBucketAwsRegion', { dataSource }),
       // Azure export bucket
-<<<<<<< HEAD
-      azureKey: conf?.azureKey || getEnv('dbExportBucketAzureKey'),
-      dbCatalog: getEnv('databricksDbCatalog'),
-      databricksStorageCredentialName: conf?.databricksStorageCredentialName || getEnv('databricksStorageCredentialName')
-=======
       azureKey:
         conf?.azureKey ||
         getEnv('dbExportBucketAzureKey', { dataSource }),
->>>>>>> 9423f461
+
+      dbCatalog: conf?.dbCatalog || getEnv('databricksDbCatalog', { dataSource }),
+      databricksStorageCredentialName: conf?.databricksStorageCredentialName || getEnv('databricksStorageCredentialName', { dataSource })
     };
     super(config);
     this.config = config;
