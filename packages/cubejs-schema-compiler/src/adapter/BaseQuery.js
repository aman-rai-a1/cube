--- conflicted
+++ resolved
@@ -1983,19 +1983,7 @@
         const cubeName = m.expressionCubeName ? `\`${m.expressionCubeName}\` ` : '';
         throw new UserError(`The query contains \`COUNT(*)\` expression but cube/view ${cubeName}is missing \`count\` measure`);
       }
-<<<<<<< HEAD
-
-      let measureKey;
-      if (typeof m.measure === 'string') {
-        measureKey = m.measure;
-      } else if (m.isMemberExpression) {
-        // TODO expressionName vs definition?
-        measureKey = m.expressionName;
-      } else {
-        measureKey = `${m.measure.cubeName}.${m.measure.name}`;
-      }
-      return [measureKey, collectedMeasures];
-=======
+
       if (collectedMeasures.length === 0 && m.isMemberExpression) {
         // `m` is member expression measure, but does not reference any other measure
         // Consider this dimensions-only measure. This can happen at least in 2 cases:
@@ -2006,9 +1994,17 @@
         // TODO return measure object for every measure
         return this.dimensionOnlyMeasureToHierarchy(context, m);
       }
-      const measureName = typeof m.measure === 'string' ? m.measure : `${m.measure.cubeName}.${m.measure.name}`;
+
+      let measureName;
+      if (typeof m.measure === 'string') {
+        measureName = m.measure;
+      } else if (m.isMemberExpression) {
+        // TODO expressionName vs definition?
+        measureName = m.expressionName;
+      } else {
+        measureName = `${m.measure.cubeName}.${m.measure.name}`;
+      }
       return [measureName, collectedMeasures];
->>>>>>> 635ea38c
     }));
   }
 
