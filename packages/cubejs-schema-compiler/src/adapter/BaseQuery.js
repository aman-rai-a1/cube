/* eslint-disable no-unused-vars,prefer-template */

/**
 * @fileoverview BaseQuery class definition.
 * @copyright Cube Dev, Inc.
 * @license Apache-2.0
 */

import R from 'ramda';
import cronParser from 'cron-parser';

import moment from 'moment-timezone';
import inflection from 'inflection';
<<<<<<< HEAD
import { FROM_PARTITION_RANGE, inDbTimeZone, QueryAlias } from '@cubejs-backend/shared';
=======
import { FROM_PARTITION_RANGE, MAX_SOURCE_ROW_LIMIT, inDbTimeZone, QueryAlias } from '@cubejs-backend/shared';
>>>>>>> 4ae826b4

import { UserError } from '../compiler/UserError';
import { BaseMeasure } from './BaseMeasure';
import { BaseDimension } from './BaseDimension';
import { BaseSegment } from './BaseSegment';
import { BaseFilter } from './BaseFilter';
import { BaseGroupFilter } from './BaseGroupFilter';
import { BaseTimeDimension } from './BaseTimeDimension';
import { ParamAllocator } from './ParamAllocator';
import { PreAggregations } from './PreAggregations';
import { SqlParser } from '../parser/SqlParser';

const DEFAULT_PREAGGREGATIONS_SCHEMA = 'stb_pre_aggregations';

const standardGranularitiesParents = {
  year: ['year', 'quarter', 'month', 'month', 'day', 'hour', 'minute', 'second'],
  quarter: ['quarter', 'month', 'day', 'hour', 'minute', 'second'],
  month: ['month', 'day', 'hour', 'minute', 'second'],
  week: ['week', 'day', 'hour', 'minute', 'second'],
  day: ['day', 'hour', 'minute', 'second'],
  hour: ['hour', 'minute', 'second'],
  minute: ['minute', 'second'],
  second: ['second']
};

const SecondsDurations = {
  week: 60 * 60 * 24 * 7,
  day: 60 * 60 * 24,
  hour: 60 * 60,
  minute: 60,
  second: 1
};

/**
 * Set of the schema compilers.
 * @typedef {Object} Compilers
 * @property {DataSchemaCompiler} compiler
 * @property {CubeToMetaTransformer} metaTransformer
 * @property {CubeEvaluator} cubeEvaluator
 * @property {ContextEvaluator} contextEvaluator
 * @property {JoinGraph} joinGraph
 * @property {CompilerCache} compilerCache
 * @property {*} headCommitId
 */

export

/**
 * BaseQuery class. BaseQuery object encapsulates the logic of
 * transforming an incoming to a specific cube request to the
 * SQL-query string.
 *
 * This class is a parent class for the set of dialect specific
 * query adapters (for ex. MysqlQuery, OracleQuery, etc.).
 *
 * You should never instantiate this class manually. Instead, you
 * should use {@code CompilerApi#getDialectClass} method, which
 * should return query object based on the datasource, database type
 * and {@code CompilerApi} configuration.
 */
class BaseQuery {
  /**
   * BaseQuery class constructor.
   * @param {Compilers|*} compilers
   * @param {*} options
   */
  constructor(compilers, options) {
    this.compilers = compilers;
    this.cubeEvaluator = compilers.cubeEvaluator;
    this.joinGraph = compilers.joinGraph;
    this.options = options || {};

    this.orderHashToString = this.orderHashToString.bind(this);
    this.defaultOrder = this.defaultOrder.bind(this);

    this.initFromOptions();
  }

  extractDimensionsAndMeasures(filters = []) {
    if (!filters) {
      return [];
    }
    let allFilters = [];
    filters.forEach(f => {
      if (f.and) {
        allFilters = allFilters.concat(this.extractDimensionsAndMeasures(f.and));
      } else if (f.or) {
        allFilters = allFilters.concat(this.extractDimensionsAndMeasures(f.or));
      } else if (!f.member && !f.dimension) {
        throw new UserError(`member attribute is required for filter ${JSON.stringify(f)}`);
      } else if (this.cubeEvaluator.isMeasure(f.member || f.dimension)) {
        allFilters.push({ measure: f.member || f.dimension });
      } else {
        allFilters.push({ dimension: f.member || f.dimension });
      }
    });

    return allFilters;
  }

  extractFiltersAsTree(filters = []) {
    if (!filters) {
      return [];
    }

    return filters.map(f => {
      if (f.and || f.or) {
        let operator = 'or';
        if (f.and) {
          operator = 'and';
        }
        const data = this.extractDimensionsAndMeasures(f[operator]);
        const dimension = data.filter(e => !!e.dimension).map(e => e.dimension);
        const measure = data.filter(e => !!e.measure).map(e => e.measure);
        if (dimension.length && !measure.length) {
          return {
            values: this.extractFiltersAsTree(f[operator]),
            operator,
            dimension: dimension[0],
            measure: null,
          };
        }
        if (!dimension.length && measure.length) {
          return {
            values: this.extractFiltersAsTree(f[operator]),
            operator,
            dimension: null,
            measure: measure[0],
          };
        }
        if (!dimension.length && !measure.length) {
          return {
            values: [],
            operator,
            dimension: null,
            measure: null,
          };
        }
        throw new UserError(`You cannot use dimension and measure in same condition: ${JSON.stringify(f)}`);
      }

      if (!f.member && !f.dimension) {
        throw new UserError(`member attribute is required for filter ${JSON.stringify(f)}`);
      }

      if (this.cubeEvaluator.isMeasure(f.member || f.dimension)) {
        return Object.assign({}, f, {
          dimension: null,
          measure: f.member || f.dimension
        });
      }

      return Object.assign({}, f, {
        measure: null,
        dimension: f.member || f.dimension
      });
    });
  }

  initFromOptions() {
    this.contextSymbols = {
      securityContext: {},
      ...this.options.contextSymbols,
    };
    /**
     * @protected
     * @type {ParamAllocator}
     */
    this.paramAllocator = this.options.paramAllocator || this.newParamAllocator();
    this.compilerCache = this.compilers.compiler.compilerCache;
    this.queryCache = this.compilerCache.getQueryCache({
      measures: this.options.measures,
      dimensions: this.options.dimensions,
      timeDimensions: this.options.timeDimensions,
      filters: this.options.filters,
      segments: this.options.segments,
      order: this.options.order,
      contextSymbols: this.options.contextSymbols,
      timezone: this.options.timezone,
      limit: this.options.limit,
      offset: this.options.offset,
      rowLimit: this.options.rowLimit,
      preAggregationsSchema: this.options.preAggregationsSchema,
      className: this.constructor.name,
      externalClassName: this.options.externalQueryClass && this.options.externalQueryClass.name,
      preAggregationQuery: this.options.preAggregationQuery,
      useOriginalSqlPreAggregationsInPreAggregation: this.options.useOriginalSqlPreAggregationsInPreAggregation,
      cubeLatticeCache: this.options.cubeLatticeCache, // TODO too heavy for key
      historyQueries: this.options.historyQueries, // TODO too heavy for key
      ungrouped: this.options.ungrouped
    });
    this.timezone = this.options.timezone;
    this.rowLimit = this.options.rowLimit;
    this.offset = this.options.offset;
    this.preAggregations = this.newPreAggregations();
    this.measures = (this.options.measures || []).map(this.newMeasure.bind(this));
    this.dimensions = (this.options.dimensions || []).map(this.newDimension.bind(this));
    this.segments = (this.options.segments || []).map(this.newSegment.bind(this));
    this.order = this.options.order || [];
    const filters = this.extractFiltersAsTree(this.options.filters || []);

    // measure_filter (the one extracted from filters parameter on measure and
    // used in drill downs) should go to WHERE instead of HAVING
    this.filters = filters.filter(f => f.dimension || f.operator === 'measure_filter' || f.operator === 'measureFilter').map(this.initFilter.bind(this));
    this.measureFilters = filters.filter(f => f.measure && f.operator !== 'measure_filter' && f.operator !== 'measureFilter').map(this.initFilter.bind(this));

    this.timeDimensions = (this.options.timeDimensions || []).map(dimension => {
      if (!dimension.dimension) {
        const join = this.joinGraph.buildJoin(this.collectCubeNames(true));
        if (!join) {
          return undefined;
        }

        // eslint-disable-next-line prefer-destructuring
        dimension.dimension = this.cubeEvaluator.timeDimensionPathsForCube(join.root)[0];
        if (!dimension.dimension) {
          return undefined;
        }
      }
      return dimension;
    }).filter(R.identity).map(this.newTimeDimension.bind(this));
    this.allFilters = this.timeDimensions.concat(this.segments).concat(this.filters);

    this.join = this.joinGraph.buildJoin(this.allCubeNames);
    this.cubeAliasPrefix = this.options.cubeAliasPrefix;
    this.preAggregationsSchemaOption =
      this.options.preAggregationsSchema != null ? this.options.preAggregationsSchema : DEFAULT_PREAGGREGATIONS_SCHEMA;

    if (this.order.length === 0) {
      this.order = this.defaultOrder();
    }

    this.externalQueryClass = this.options.externalQueryClass;
    this.initUngrouped();
  }

  cacheValue(key, fn, { contextPropNames, inputProps, cache } = {}) {
    const currentContext = this.safeEvaluateSymbolContext();
    if (contextPropNames) {
      const contextKey = {};
      for (let i = 0; i < contextPropNames.length; i++) {
        contextKey[contextPropNames[i]] = currentContext[contextPropNames[i]];
      }
      key = key.concat([JSON.stringify(contextKey)]);
    }
    const { value, resultProps } = (cache || this.compilerCache).cache(
      key,
      () => {
        if (inputProps) {
          return {
            value: this.evaluateSymbolSqlWithContext(fn, inputProps),
            resultProps: inputProps
          };
        }
        return { value: fn() };
      }
    );
    if (resultProps) {
      Object.keys(resultProps).forEach(k => {
        if (Array.isArray(currentContext[k])) {
          // eslint-disable-next-line prefer-spread
          currentContext[k].push.apply(currentContext[k], resultProps[k]);
        } else if (currentContext[k]) {
          Object.keys(currentContext[k]).forEach(innerKey => {
            currentContext[k][innerKey] = resultProps[k][innerKey];
          });
        }
      });
    }
    return value;
  }

  get allCubeNames() {
    if (!this.collectedCubeNames) {
      this.collectedCubeNames = this.collectCubeNames();
    }
    return this.collectedCubeNames;
  }

  get dataSource() {
    const dataSources = R.uniq(this.allCubeNames.map(c => this.cubeDataSource(c)));
    if (dataSources.length > 1 && !this.externalPreAggregationQuery()) {
      throw new UserError(`To join across data sources use rollupJoin with Cube Store. If rollupJoin is defined, this error indicates it doesn't match the query. Please use Rollup Designer to verify it's definition. Found data sources: ${dataSources.join(', ')}`);
    }
    return dataSources[0];
  }

  cubeDataSource(cube) {
    return this.cubeEvaluator.cubeFromPath(cube).dataSource || 'default';
  }

  get aliasNameToMember() {
    return R.fromPairs(
      this.measures.map(m => [m.unescapedAliasName(), m.measure]).concat(
        this.dimensions.map(m => [m.unescapedAliasName(), m.dimension])
      ).concat(
        this.timeDimensions.filter(m => !!m.granularity)
          .map(m => [m.unescapedAliasName(), `${m.dimension}.${m.granularity}`])
      )
    );
  }

  initUngrouped() {
    this.ungrouped = this.options.ungrouped;
    if (this.ungrouped) {
      if (!this.options.allowUngroupedWithoutPrimaryKey) {
        const cubes = R.uniq([this.join.root].concat(this.join.joins.map(j => j.originalTo)));
        const primaryKeyNames = cubes.flatMap(c => this.primaryKeyNames(c));
        const missingPrimaryKeys = primaryKeyNames.filter(key => !this.dimensions.find(d => d.dimension === key));
        if (missingPrimaryKeys.length) {
          throw new UserError(`Ungrouped query requires primary keys to be present in dimensions: ${missingPrimaryKeys.map(k => `'${k}'`).join(', ')}. Pass allowUngroupedWithoutPrimaryKey option to disable this check.`);
        }
      }
      if (this.measures.length) {
        throw new UserError('Measures aren\'t allowed in ungrouped query');
      }
      if (this.measureFilters.length) {
        throw new UserError('Measure filters aren\'t allowed in ungrouped query');
      }
    }
  }

  get subQueryDimensions() {
    // eslint-disable-next-line no-underscore-dangle
    if (!this._subQueryDimensions) {
      // eslint-disable-next-line no-underscore-dangle
      this._subQueryDimensions = this.collectFromMembers(
        false,
        this.collectSubQueryDimensionsFor.bind(this),
        'collectSubQueryDimensionsFor'
      );
    }
    // eslint-disable-next-line no-underscore-dangle
    return this._subQueryDimensions;
  }

  get asSyntaxTable() {
    return 'AS';
  }

  get asSyntaxJoin() {
    return 'AS';
  }

  defaultOrder() {
    if (this.options.preAggregationQuery) {
      return [];
    }

    const res = [];

    const granularity = this.timeDimensions.find(d => d.granularity);

    if (granularity) {
      res.push({
        id: granularity.dimension,
        desc: false,
      });
    } else if (this.measures.length > 0 && this.dimensions.length > 0) {
      const firstMeasure = this.measures[0];

      let id = firstMeasure.measure;

      if (firstMeasure.expressionName) {
        id = firstMeasure.expressionName;
      }

      res.push({ id, desc: true });
    } else if (this.dimensions.length > 0) {
      res.push({
        id: this.dimensions[0].dimension,
        desc: false,
      });
    }

    return res;
  }

  newMeasure(measurePath) {
    return new BaseMeasure(this, measurePath);
  }

  newDimension(dimensionPath) {
    return new BaseDimension(this, dimensionPath);
  }

  newSegment(segmentPath) {
    return new BaseSegment(this, segmentPath);
  }

  initFilter(filter) {
    if (filter.operator === 'and' || filter.operator === 'or') {
      filter.values = filter.values.map(this.initFilter.bind(this));
      return this.newGroupFilter(filter);
    }
    return this.newFilter(filter);
  }

  newFilter(filter) {
    return new BaseFilter(this, filter);
  }

  newGroupFilter(filter) {
    return new BaseGroupFilter(this, filter);
  }

  newTimeDimension(timeDimension) {
    return new BaseTimeDimension(this, timeDimension);
  }

  newParamAllocator() {
    return new ParamAllocator();
  }

  newPreAggregations() {
    return new PreAggregations(this, this.options.historyQueries || [], this.options.cubeLatticeCache);
  }

  /**
   * Wrap specified column/table name with the double quote.
   * @param {string} name
   * @returns {string}
   */
  escapeColumnName(name) {
    return `"${name}"`;
  }

  /**
   * Returns SQL query string.
   * @returns {string}
   */
  buildParamAnnotatedSql() {
    let sql;
    let preAggForQuery;
    if (!this.options.preAggregationQuery && !this.ungrouped) {
      preAggForQuery =
        this.preAggregations.findPreAggregationForQuery();
    }
    if (preAggForQuery) {
      const {
        multipliedMeasures,
        regularMeasures,
        cumulativeMeasures,
      } = this.fullKeyQueryAggregateMeasures();

      if (cumulativeMeasures.length === 0) {
        sql = this.preAggregations.rollupPreAggregation(
          preAggForQuery,
          this.measures,
          true,
        );
      } else {
        sql = this.regularAndTimeSeriesRollupQuery(
          regularMeasures,
          multipliedMeasures,
          cumulativeMeasures,
          preAggForQuery,
        );
      }
    } else {
      sql = this.fullKeyQueryAggregate();
    }
    return this.options.totalQuery
      ? this.countAllQuery(sql)
      : sql;
  }

  /**
   * Generate SQL query to calculate total number of rows of the
   * specified SQL query.
   * @param {string} sql
   * @returns {string}
   */
  countAllQuery(sql) {
    return `select count(*) ${
      this.escapeColumnName(QueryAlias.TOTAL_COUNT)
    } from (\n${
      sql
    }\n) ${
      this.escapeColumnName(QueryAlias.ORIGINAL_QUERY)
    }`;
  }

  regularAndTimeSeriesRollupQuery(regularMeasures, multipliedMeasures, cumulativeMeasures, preAggregationForQuery) {
    const regularAndMultiplied = regularMeasures.concat(multipliedMeasures);
    const toJoin =
      (regularAndMultiplied.length ? [
        this.withCubeAliasPrefix('main', () => this.preAggregations.rollupPreAggregation(preAggregationForQuery, regularAndMultiplied, false)),
      ] : []).concat(
        R.map(
          // eslint-disable-next-line @typescript-eslint/no-unused-vars
          ([multiplied, measure]) => this.withCubeAliasPrefix(
            `${this.aliasName(measure.measure.replace('.', '_'))}_cumulative`,
            () => this.overTimeSeriesQuery(
              (measures, filters) => this.preAggregations.rollupPreAggregation(
                preAggregationForQuery, measures, false, filters,
              ),
              measure,
              true,
            ),
          ),
        )(cumulativeMeasures),
      );
    return this.joinFullKeyQueryAggregate(multipliedMeasures, regularMeasures, cumulativeMeasures, toJoin);
  }

  externalPreAggregationQuery() {
    if (!this.options.preAggregationQuery && this.externalQueryClass) {
      const preAggregationForQuery = this.preAggregations.findPreAggregationForQuery();
      if (preAggregationForQuery && preAggregationForQuery.preAggregation.external) {
        return true;
      }
      const preAggregationsDescription = this.preAggregations.preAggregationsDescription();

      return preAggregationsDescription.length > 0 && R.all((p) => p.external, preAggregationsDescription);
    }

    return false;
  }

  /**
   * Returns an array of SQL query strings for the query.
   * @returns {Array<string>}
   */
  buildSqlAndParams() {
    if (!this.options.preAggregationQuery && this.externalQueryClass) {
      if (this.externalPreAggregationQuery()) { // TODO performance
        return this.externalQuery().buildSqlAndParams();
      }
    }

    return this.compilers.compiler.withQuery(
      this,
      () => this.cacheValue(
        ['buildSqlAndParams'],
        () => this.paramAllocator.buildSqlAndParams(
          this.buildParamAnnotatedSql()
        ),
        { cache: this.queryCache }
      )
    );
  }

  /**
   * Returns a dictionary mapping each preagregation to its corresponding query fragment.
<<<<<<< HEAD
   * TODO(cristipp) Add support for subqueries and joins.
   * @returns {Record<string, Array<string>>}
   */
  buildLambdaInfo() {
    const preAggForQuery = this.preAggregations.findPreAggregationForQuery();
    const result = {};
    if (preAggForQuery && preAggForQuery.preAggregation.unionWithSourceData) {
      const QueryClass = this.constructor;
      const references = this.cubeEvaluator.evaluatePreAggregationReferences(preAggForQuery.cube, preAggForQuery.preAggregation);
      const lambdaQuery = new QueryClass(
        this.compilers,
        {
          ...this.options,
=======
   * @returns {Record<string, Array<string>>}
   */
  buildLambdaQuery() {
    const preAggForQuery = this.preAggregations.findPreAggregationForQuery();
    const result = {};
    if (preAggForQuery && preAggForQuery.preAggregation.unionWithSourceData) {
      // TODO(cristipp) Use source query instead of preaggregation references.
      const references = this.cubeEvaluator.evaluatePreAggregationReferences(preAggForQuery.cube, preAggForQuery.preAggregation);
      const lambdaQuery = this.newSubQuery(
        {
>>>>>>> 4ae826b4
          measures: references.measures,
          dimensions: references.dimensions,
          timeDimensions: references.timeDimensions,
          filters: [
            ...this.options.filters ?? [],
            references.timeDimensions.length > 0
              ? {
                member: references.timeDimensions[0].dimension,
                operator: 'afterDate',
                values: [FROM_PARTITION_RANGE]
              }
              : [],
          ],
<<<<<<< HEAD
          order: [],
          rowLimit: 1000000,
=======
          segments: this.options.segments,
          order: [],
          limit: undefined,
          offset: undefined,
          rowLimit: MAX_SOURCE_ROW_LIMIT,
>>>>>>> 4ae826b4
          preAggregationQuery: true,
        }
      );
      const sqlAndParams = lambdaQuery.buildSqlAndParams();
      const cacheKeyQueries = this.evaluateSymbolSqlWithContext(
<<<<<<< HEAD
        () => this.refreshKeysByCubes([preAggForQuery.cube]),
=======
        () => this.cacheKeyQueries(),
>>>>>>> 4ae826b4
        { preAggregationQuery: true }
      );
      result[this.preAggregations.preAggregationId(preAggForQuery)] = { sqlAndParams, cacheKeyQueries };
    }
    return result;
  }

  externalQuery() {
    const ExternalQuery = this.externalQueryClass;
    return new ExternalQuery(this.compilers, {
      ...this.options,
      externalQueryClass: null
    });
  }

  runningTotalDateJoinCondition() {
    return this.timeDimensions.map(
      d => [
        d,
        // eslint-disable-next-line @typescript-eslint/no-unused-vars
        (dateFrom, dateTo, dateField, dimensionDateFrom, dimensionDateTo) => `${dateField} >= ${dimensionDateFrom} AND ${dateField} <= ${dateTo}`
      ]
    );
  }

  rollingWindowDateJoinCondition(trailingInterval, leadingInterval, offset) {
    offset = offset || 'end';
    return this.timeDimensions.map(
      d => [d, (dateFrom, dateTo, dateField, dimensionDateFrom, dimensionDateTo, isFromStartToEnd) => {
        // dateFrom based window
        const conditions = [];
        if (trailingInterval !== 'unbounded') {
          const startDate = isFromStartToEnd || offset === 'start' ? dateFrom : dateTo;
          const trailingStart = trailingInterval ? this.subtractInterval(startDate, trailingInterval) : startDate;
          const sign = offset === 'start' ? '>=' : '>';
          conditions.push(`${dateField} ${sign} ${trailingStart}`);
        }
        if (leadingInterval !== 'unbounded') {
          const endDate = isFromStartToEnd || offset === 'end' ? dateTo : dateFrom;
          const leadingEnd = leadingInterval ? this.addInterval(endDate, leadingInterval) : endDate;
          const sign = offset === 'end' ? '<=' : '<';
          conditions.push(`${dateField} ${sign} ${leadingEnd}`);
        }
        return conditions.length ? conditions.join(' AND ') : '1 = 1';
      }]
    );
  }

  subtractInterval(date, interval) {
    return `${date} - interval '${interval}'`;
  }

  addInterval(date, interval) {
    return `${date} + interval '${interval}'`;
  }

  addTimestampInterval(timestamp, interval) {
    return this.addInterval(timestamp, interval);
  }

  subtractTimestampInterval(timestamp, interval) {
    return this.subtractInterval(timestamp, interval);
  }

  cumulativeMeasures() {
    return this.measures.filter(m => m.isCumulative());
  }

  isRolling() {
    return !!this.measures.find(m => m.isRolling()); // TODO
  }

  simpleQuery() {
    // eslint-disable-next-line prefer-template
    const inlineWhereConditions = [];
    const commonQuery = this.rewriteInlineWhere(() => this.commonQuery(), inlineWhereConditions);
    return `${commonQuery} ${this.baseWhere(this.allFilters.concat(inlineWhereConditions))}` +
      this.groupByClause() +
      this.baseHaving(this.measureFilters) +
      this.orderBy() +
      this.groupByDimensionLimit();
  }

  /**
   * Returns SQL query string.
   * @returns {string}
   */
  fullKeyQueryAggregate() {
    const {
      multipliedMeasures,
      regularMeasures,
      cumulativeMeasures,
    } = this.fullKeyQueryAggregateMeasures();

    if (!multipliedMeasures.length && !cumulativeMeasures.length) {
      return this.simpleQuery();
    }

    let toJoin;

    if (this.options.preAggregationQuery) {
      const allRegular = regularMeasures.concat(
        cumulativeMeasures
          .map(
            ([multiplied, measure]) => (multiplied ? null : measure)
          )
          .filter(m => !!m)
      );
      const allMultiplied = multipliedMeasures.concat(
        cumulativeMeasures
          .map(
            ([multiplied, measure]) => (multiplied ? measure : null)
          )
          .filter(m => !!m)
      );
      toJoin = (allRegular.length ? [
        this.withCubeAliasPrefix(
          'main',
          () => this.regularMeasuresSubQuery(allRegular),
        )
      ] : [])
        .concat(
          R.pipe(
            R.groupBy(m => m.cube().name),
            R.toPairs,
            R.map(
              ([keyCubeName, measures]) => this.withCubeAliasPrefix(
                `${keyCubeName}_key`,
                () => this.aggregateSubQuery(keyCubeName, measures),
              )
            )
          )(allMultiplied)
        );
    } else {
      toJoin =
        (regularMeasures.length ? [
          this.withCubeAliasPrefix(
            'main',
            () => this.regularMeasuresSubQuery(regularMeasures),
          ),
        ] : [])
          .concat(
            R.pipe(
              R.groupBy(m => m.cube().name),
              R.toPairs,
              R.map(
                ([keyCubeName, measures]) => this
                  .withCubeAliasPrefix(
                    `${this.aliasName(keyCubeName)}_key`,
                    () => this.aggregateSubQuery(
                      keyCubeName,
                      measures,
                    )
                  )
              )
            )(multipliedMeasures)
          ).concat(
            R.map(
              ([multiplied, measure]) => this.withCubeAliasPrefix(
                `${
                  this.aliasName(measure.measure.replace('.', '_'))
                }_cumulative`,
                () => this.overTimeSeriesQuery(
                  multiplied
                    ? (measures, filters) => this.aggregateSubQuery(
                      measures[0].cube().name,
                      measures,
                      filters,
                    )
                    : this.regularMeasuresSubQuery.bind(this),
                  measure,
                  false,
                ),
              )
            )(cumulativeMeasures)
          );
    }

    // Move regular measures to multiplied ones if there're same
    // cubes to calculate. Most of the times it'll be much faster to
    // calculate as there will be only single scan per cube.
    if (
      regularMeasures.length &&
      multipliedMeasures.length &&
      !cumulativeMeasures.length
    ) {
      const cubeNames = R.pipe(
        R.map(m => m.cube().name),
        R.uniq,
        R.sortBy(R.identity),
      );
      const regularMeasuresCubes = cubeNames(regularMeasures);
      const multipliedMeasuresCubes = cubeNames(multipliedMeasures);
      if (R.equals(regularMeasuresCubes, multipliedMeasuresCubes)) {
        toJoin = R.pipe(
          R.groupBy(m => m.cube().name),
          R.toPairs,
          R.map(
            ([keyCubeName, measures]) => this.withCubeAliasPrefix(
              `${keyCubeName}_key`,
              () => this.aggregateSubQuery(keyCubeName, measures),
            )
          )
        )(regularMeasures.concat(multipliedMeasures));
      }
    }
    return this.joinFullKeyQueryAggregate(
      multipliedMeasures,
      regularMeasures,
      cumulativeMeasures,
      toJoin,
    );
  }

  joinFullKeyQueryAggregate(
    multipliedMeasures,
    regularMeasures,
    cumulativeMeasures,
    toJoin,
  ) {
    const renderedReferenceContext = {
      renderedReference: R.pipe(
        R.map(m => [m.measure, m.aliasName()]),
        R.fromPairs,
      // eslint-disable-next-line @typescript-eslint/no-unused-vars
      )(multipliedMeasures.concat(regularMeasures).concat(cumulativeMeasures.map(([multiplied, measure]) => measure))),
    };

    const join = R.drop(1, toJoin)
      .map(
        (q, i) => (this.dimensionAliasNames().length ?
          `INNER JOIN (${q}) as q_${i + 1} ON ${this.dimensionsJoinCondition(`q_${i}`, `q_${i + 1}`)}` :
          `, (${q}) as q_${i + 1}`),
      ).join('\n');

    const columnsToSelect = this.evaluateSymbolSqlWithContext(
      () => this.dimensionColumns('q_0').concat(this.measures.map(m => m.selectColumns())).join(', '),
      renderedReferenceContext,
    );
    const havingFilters = this.evaluateSymbolSqlWithContext(
      () => this.baseWhere(this.measureFilters),
      renderedReferenceContext,
    );

    // TODO all having filters should be pushed down
    // subQuery dimensions can introduce projection remapping
    if (toJoin.length === 1 && this.measureFilters.length === 0 && this.measures.filter(m => m.expression).length === 0) {
      return `${toJoin[0].replace(/^SELECT/, `SELECT ${this.topLimit()}`)} ${this.orderBy()}${this.groupByDimensionLimit()}`;
    }

    return `SELECT ${this.topLimit()}${columnsToSelect} FROM (${toJoin[0]}) as q_0 ${join}${havingFilters}${this.orderBy()}${this.groupByDimensionLimit()}`;
  }

  fullKeyQueryAggregateMeasures() {
    const measureToHierarchy = this.collectRootMeasureToHieararchy();

    const measuresToRender = (multiplied, cumulative) => R.pipe(
      R.values,
      R.flatten,
      R.filter(
        m => m.multiplied === multiplied && this.newMeasure(m.measure).isCumulative() === cumulative
      ),
      R.map(m => m.measure),
      R.uniq,
      R.map(m => this.newMeasure(m))
    );

    const multipliedMeasures = measuresToRender(true, false)(measureToHierarchy);
    const regularMeasures = measuresToRender(false, false)(measureToHierarchy);
    const cumulativeMeasures =
      R.pipe(
        R.map(multiplied => R.xprod([multiplied], measuresToRender(multiplied, true)(measureToHierarchy))),
        R.unnest
      )([false, true]);
    return { multipliedMeasures, regularMeasures, cumulativeMeasures };
  }

  dimensionsJoinCondition(leftAlias, rightAlias) {
    const dimensionAliases = this.dimensionAliasNames();
    if (!dimensionAliases.length) {
      return '1 = 1';
    }
    return dimensionAliases
      .map(alias => `(${leftAlias}.${alias} = ${rightAlias}.${alias} OR (${leftAlias}.${alias} IS NULL AND ${rightAlias}.${alias} IS NULL))`)
      .join(' AND ');
  }

  baseWhere(filters) {
    const filterClause = filters.map(t => t.filterToWhere()).filter(R.identity).map(f => `(${f})`);
    return filterClause.length ? ` WHERE ${filterClause.join(' AND ')}` : '';
  }

  baseHaving(filters) {
    const filterClause = filters.map(t => t.filterToWhere()).filter(R.identity).map(f => `(${f})`);
    return filterClause.length ? ` HAVING ${filterClause.join(' AND ')}` : '';
  }

  timeStampInClientTz(dateParam) {
    return this.convertTz(dateParam);
  }

  granularityHierarchies() {
    return R.fromPairs(Object.keys(standardGranularitiesParents).map(k => [k, this.granularityParentHierarchy(k)]));
  }

  granularityParentHierarchy(granularity) {
    return standardGranularitiesParents[granularity];
  }

  minGranularity(granularityA, granularityB) {
    if (!granularityA) {
      return granularityB;
    }
    if (!granularityB) {
      return granularityA;
    }
    if (granularityA === granularityB) {
      return granularityA;
    }
    const aHierarchy = R.reverse(this.granularityParentHierarchy(granularityA));
    const bHierarchy = R.reverse(this.granularityParentHierarchy(granularityB));
    let lastIndex = Math.max(
      aHierarchy.findIndex((g, i) => g !== bHierarchy[i]),
      bHierarchy.findIndex((g, i) => g !== aHierarchy[i])
    );
    if (lastIndex === -1 && aHierarchy.length === bHierarchy.length) {
      lastIndex = aHierarchy.length - 1;
    }
    if (lastIndex <= 0) {
      throw new Error(`Can't find common parent for '${granularityA}' and '${granularityB}'`);
    }
    return aHierarchy[lastIndex - 1];
  }

  overTimeSeriesQuery(baseQueryFn, cumulativeMeasure, fromRollup) {
    const dateJoinCondition = cumulativeMeasure.dateJoinCondition();
    const cumulativeMeasures = [cumulativeMeasure];
    if (!this.timeDimensions.find(d => d.granularity)) {
      const filters = this.segments.concat(this.filters).concat(this.dateFromStartToEndConditionSql(dateJoinCondition, fromRollup, false));
      return baseQueryFn(cumulativeMeasures, filters, false);
    }
    const dateSeriesSql = this.timeDimensions.map(d => this.dateSeriesSql(d)).join(', ');
    const filters = this.segments.concat(this.filters).concat(this.dateFromStartToEndConditionSql(dateJoinCondition, fromRollup, true));
    const baseQuery = this.groupedUngroupedSelect(
      () => baseQueryFn(cumulativeMeasures, filters),
      cumulativeMeasure.shouldUngroupForCumulative(),
      !cumulativeMeasure.shouldUngroupForCumulative() && this.minGranularity(
        cumulativeMeasure.windowGranularity(), this.timeDimensions.find(d => d.granularity).granularity
      ) || undefined
    );
    const baseQueryAlias = this.cubeAlias('base');
    const dateJoinConditionSql =
      dateJoinCondition.map(
        ([d, f]) => f(
          `${d.dateSeriesAliasName()}.${this.escapeColumnName('date_from')}`,
          `${d.dateSeriesAliasName()}.${this.escapeColumnName('date_to')}`,
          `${baseQueryAlias}.${d.aliasName()}`,
          `'${d.dateFromFormatted()}'`,
          `'${d.dateToFormatted()}'`
        )
      ).join(' AND ');

    return this.overTimeSeriesSelect(
      cumulativeMeasures,
      dateSeriesSql,
      baseQuery,
      dateJoinConditionSql,
      baseQueryAlias
    );
  }

  dateFromStartToEndConditionSql(dateJoinCondition, fromRollup, isFromStartToEnd) {
    return dateJoinCondition.map(
      // TODO these weird conversions to be strict typed for big query.
      // TODO Consider adding strict definitions of local and UTC time type
      ([d, f]) => ({
        filterToWhere: () => {
          const timeSeries = d.timeSeries();
          return f(
            isFromStartToEnd ?
              this.dateTimeCast(this.paramAllocator.allocateParam(timeSeries[0][0])) :
              `${this.timeStampInClientTz(d.dateFromParam())}`,
            isFromStartToEnd ?
              this.dateTimeCast(this.paramAllocator.allocateParam(timeSeries[timeSeries.length - 1][1])) :
              `${this.timeStampInClientTz(d.dateToParam())}`,
            `${fromRollup ? this.dimensionSql(d) : d.convertedToTz()}`,
            `${this.timeStampInClientTz(d.dateFromParam())}`,
            `${this.timeStampInClientTz(d.dateToParam())}`,
            isFromStartToEnd
          );
        }
      })
    );
  }

  overTimeSeriesSelect(cumulativeMeasures, dateSeriesSql, baseQuery, dateJoinConditionSql, baseQueryAlias) {
    const forSelect = this.overTimeSeriesForSelect(cumulativeMeasures);
    return `SELECT ${forSelect} FROM ${dateSeriesSql}` +
      ` LEFT JOIN (${baseQuery}) ${this.asSyntaxJoin} ${baseQueryAlias} ON ${dateJoinConditionSql}` +
      this.groupByClause();
  }

  overTimeSeriesForSelect(cumulativeMeasures) {
    return this.dimensions.map(s => s.cumulativeSelectColumns()).concat(this.dateSeriesSelect()).concat(
      cumulativeMeasures.map(s => s.cumulativeSelectColumns()),
    ).filter(c => !!c)
      .join(', ');
  }

  dateSeriesSelect() {
    return this.timeDimensions.map(d => d.dateSeriesSelectColumn());
  }

  dateSeriesSql(timeDimension) {
    return `(${this.seriesSql(timeDimension)}) ${this.asSyntaxTable} ${timeDimension.dateSeriesAliasName()}`;
  }

  seriesSql(timeDimension) {
    const values = timeDimension.timeSeries().map(
      ([from, to]) => `('${from}', '${to}')`
    );
    return `SELECT ${this.dateTimeCast('date_from')} as ${this.escapeColumnName('date_from')}, ${this.dateTimeCast('date_to')} as ${this.escapeColumnName('date_to')} FROM (VALUES ${values}) ${this.asSyntaxTable} dates (date_from, date_to)`;
  }

  /**
   * @param {string} timeDimension
   * @return {string}
   */
  timeStampParam(timeDimension) {
    return timeDimension.dateFieldType() === 'string' ? '?' : this.timeStampCast('?');
  }

  timeRangeFilter(dimensionSql, fromTimeStampParam, toTimeStampParam) {
    return `${dimensionSql} >= ${fromTimeStampParam} AND ${dimensionSql} <= ${toTimeStampParam}`;
  }

  timeNotInRangeFilter(dimensionSql, fromTimeStampParam, toTimeStampParam) {
    return `${dimensionSql} < ${fromTimeStampParam} OR ${dimensionSql} > ${toTimeStampParam}`;
  }

  beforeDateFilter(dimensionSql, timeStampParam) {
    return `${dimensionSql} < ${timeStampParam}`;
  }

  afterDateFilter(dimensionSql, timeStampParam) {
    return `${dimensionSql} > ${timeStampParam}`;
  }

  timeStampCast(value) {
    return `${value}::timestamptz`;
  }

  dateTimeCast(value) {
    return `${value}::timestamp`;
  }

  commonQuery() {
    return `SELECT${this.topLimit()}
      ${this.baseSelect()}
    FROM
      ${this.query()}`;
  }

  collectRootMeasureToHieararchy() {
    const notAddedMeasureFilters = R.flatten(this.measureFilters.map(f => f.getMembers()))
      .filter(f => R.none(m => m.measure === f.measure, this.measures));

    return R.fromPairs(this.measures.concat(notAddedMeasureFilters).map(m => {
      const collectedMeasures = this.collectFrom(
        [m],
        this.collectMultipliedMeasures.bind(this),
        'collectMultipliedMeasures',
        this.queryCache
      );
      if (m.expressionName && !collectedMeasures.length) {
        throw new UserError(`Subquery dimension ${m.expressionName} should reference at least one measure`);
      }
      return [m.measure, collectedMeasures];
    }));
  }

  query() {
    return this.joinQuery(this.join, this.collectFromMembers(
      false,
      this.collectSubQueryDimensionsFor.bind(this),
      'collectSubQueryDimensionsFor'
    ));
  }

  rewriteInlineCubeSql(cube, isLeftJoinCondition) {
    const sql = this.cubeSql(cube);
    const cubeAlias = this.cubeAlias(cube);
    if (
      this.cubeEvaluator.cubeFromPath(cube).rewriteQueries
    ) {
      // TODO params independent sql caching
      const parser = this.queryCache.cache(['SqlParser', sql], () => new SqlParser(sql));
      if (parser.isSimpleAsteriskQuery()) {
        const conditions = parser.extractWhereConditions(cubeAlias);
        if (!isLeftJoinCondition && this.safeEvaluateSymbolContext().inlineWhereConditions) {
          this.safeEvaluateSymbolContext().inlineWhereConditions.push({ filterToWhere: () => conditions });
        }
        return [parser.extractTableFrom(), cubeAlias, conditions];
      } else {
        return [sql, cubeAlias];
      }
    } else {
      return [sql, cubeAlias];
    }
  }

  joinQuery(join, subQueryDimensions) {
    const subQueryDimensionsByCube = R.groupBy(d => this.cubeEvaluator.cubeNameFromPath(d), subQueryDimensions);
    const joins = join.joins.map(
      j => {
        const [cubeSql, cubeAlias, conditions] = this.rewriteInlineCubeSql(j.originalTo, true);
        return [{
          sql: cubeSql,
          alias: cubeAlias,
          on: `${this.evaluateSql(j.originalFrom, j.join.sql)}${conditions ? ` AND (${conditions})` : ''}`
          // TODO handle the case when sub query referenced by a foreign cube on other side of a join
        }].concat((subQueryDimensionsByCube[j.originalTo] || []).map(d => this.subQueryJoin(d)));
      }
    ).reduce((a, b) => a.concat(b), []);

    const [cubeSql, cubeAlias] = this.rewriteInlineCubeSql(join.root);
    return this.joinSql([
      { sql: cubeSql, alias: cubeAlias },
      ...(subQueryDimensionsByCube[join.root] || []).map(d => this.subQueryJoin(d)),
      ...joins
    ]);
  }

  joinSql(toJoin) {
    const [root, ...rest] = toJoin;
    const joins = rest.map(
      j => `LEFT JOIN ${j.sql} ${this.asSyntaxJoin} ${j.alias} ON ${j.on}`
    );

    return [`${root.sql} ${this.asSyntaxJoin} ${root.alias}`, ...joins].join('\n');
  }

  subQueryJoin(dimension) {
    const { prefix, subQuery, cubeName } = this.subQueryDescription(dimension);
    const primaryKeys = this.cubeEvaluator.primaryKeys[cubeName];
    const subQueryAlias = this.escapeColumnName(this.aliasName(prefix));

    const { collectOriginalSqlPreAggregations } = this.safeEvaluateSymbolContext();
    const sql = subQuery.evaluateSymbolSqlWithContext(() => subQuery.buildParamAnnotatedSql(), {
      collectOriginalSqlPreAggregations
    });
    return {
      sql: `(${sql})`,
      alias: subQueryAlias,
      on: primaryKeys.map((pk) => `${subQueryAlias}.${this.newDimension(this.primaryKeyName(cubeName, pk)).aliasName()} = ${this.primaryKeySql(pk, cubeName)}`)
    };
  }

  get filtersWithoutSubQueries() {
    if (!this.filtersWithoutSubQueriesValue) {
      this.filtersWithoutSubQueriesValue = this.allFilters.filter(
        f => this.collectFrom([f], this.collectSubQueryDimensionsFor.bind(this), 'collectSubQueryDimensionsFor').length === 0
      );
    }
    return this.filtersWithoutSubQueriesValue;
  }

  subQueryDescription(dimension) {
    const symbol = this.cubeEvaluator.dimensionByPath(dimension);
    const [cubeName, name] = this.cubeEvaluator.parsePath('dimensions', dimension);
    const prefix = this.subQueryName(cubeName, name);
    let filters;
    let segments;
    let timeDimensions;
    if (symbol.propagateFiltersToSubQuery) {
      filters = this.filtersWithoutSubQueries.filter(
        f => f instanceof BaseFilter && !(f instanceof BaseTimeDimension)
      ).map(f => ({
        dimension: f.dimension,
        operator: f.operator,
        values: f.values
      }));

      timeDimensions = this.filtersWithoutSubQueries.filter(
        f => f instanceof BaseTimeDimension
      ).map(f => ({
        dimension: f.dimension,
        dateRange: f.dateRange
      }));

      segments = this.filtersWithoutSubQueries.filter(
        f => f instanceof BaseSegment
      ).map(f => f.segment);
    }
    const subQuery = this.newSubQuery({
      cubeAliasPrefix: prefix,
      rowLimit: null,
      measures: [{
        expression: symbol.sql,
        cubeName,
        name
      }],
      dimensions: this.primaryKeyNames(cubeName),
      filters,
      segments,
      timeDimensions,
      order: {}
    });
    return { prefix, subQuery, cubeName };
  }

  subQueryName(cubeName, name) {
    return `${cubeName}_${name}_subquery`;
  }

  regularMeasuresSubQuery(measures, filters) {
    filters = filters || this.allFilters;

    const inlineWhereConditions = [];

    const query = this.rewriteInlineWhere(() => this.joinQuery(
      this.join,
      this.collectFrom(
        this.dimensionsForSelect().concat(measures).concat(this.allFilters),
        this.collectSubQueryDimensionsFor.bind(this),
        'collectSubQueryDimensionsFor'
      )
    ), inlineWhereConditions);
    return `SELECT ${this.selectAllDimensionsAndMeasures(measures)} FROM ${
      query
    } ${this.baseWhere(filters.concat(inlineWhereConditions))}` +
    (!this.safeEvaluateSymbolContext().ungrouped && this.groupByClause() || '');
  }

  /**
   * Returns SQL query for the "aggregating on top of sub-queries" uses cases.
   * @param {string} keyCubeName
   * @param {Array<BaseMeasure>} measures
   * @param {Array<BaseFilter>} filters
   * @returns {string}
   */
  aggregateSubQuery(keyCubeName, measures, filters) {
    filters = filters || this.allFilters;
    const primaryKeyDimensions = this.primaryKeyNames(keyCubeName).map((k) => this.newDimension(k));
    const shouldBuildJoinForMeasureSelect = this.checkShouldBuildJoinForMeasureSelect(measures, keyCubeName);

    let keyCubeSql;
    let keyCubeAlias;
    let keyCubeInlineLeftJoinConditions;
    const measureSubQueryDimensions = this.collectFrom(
      measures,
      this.collectSubQueryDimensionsFor.bind(this),
      'collectSubQueryDimensionsFor'
    );

    if (shouldBuildJoinForMeasureSelect) {
      const cubes = this.collectFrom(measures, this.collectCubeNamesFor.bind(this), 'collectCubeNamesFor');
      const measuresJoin = this.joinGraph.buildJoin(cubes);
      if (measuresJoin.multiplicationFactor[keyCubeName]) {
        throw new UserError(
          `'${measures.map(m => m.measure).join(', ')}' reference cubes that lead to row multiplication.`
        );
      }
      keyCubeSql = `(${this.aggregateSubQueryMeasureJoin(keyCubeName, measures, measuresJoin, primaryKeyDimensions, measureSubQueryDimensions)})`;
      keyCubeAlias = this.cubeAlias(keyCubeName);
    } else {
      [keyCubeSql, keyCubeAlias, keyCubeInlineLeftJoinConditions] = this.rewriteInlineCubeSql(keyCubeName);
    }

    const measureSelectFn = () => measures.map(m => m.selectColumns());
    const selectedMeasures = shouldBuildJoinForMeasureSelect ? this.evaluateSymbolSqlWithContext(
      measureSelectFn,
      {
        ungroupedAliases: R.fromPairs(measures.map(m => [m.measure, m.aliasName()]))
      }
    ) : measureSelectFn();
    const columnsForSelect = this
      .dimensionColumns(this.escapeColumnName(QueryAlias.AGG_SUB_QUERY_KEYS))
      .concat(selectedMeasures)
      .filter(s => !!s)
      .join(', ');

    const primaryKeyJoinConditions = primaryKeyDimensions.map((pkd) => (
      `${
        this.escapeColumnName(QueryAlias.AGG_SUB_QUERY_KEYS)
      }.${
        pkd.aliasName()
      } = ${
        shouldBuildJoinForMeasureSelect
          ? `${this.cubeAlias(keyCubeName)}.${pkd.aliasName()}`
          : this.dimensionSql(pkd)
      }`
    )).join(' AND ');

    const subQueryJoins =
      shouldBuildJoinForMeasureSelect ? [] : measureSubQueryDimensions.map(d => this.subQueryJoin(d));
    const joinSql = this.joinSql([
      {
        sql: `(${this.keysQuery(primaryKeyDimensions, filters)})`,
        alias: this.escapeColumnName(QueryAlias.AGG_SUB_QUERY_KEYS),
      },
      {
        sql: keyCubeSql,
        alias: keyCubeAlias,
        on: `${primaryKeyJoinConditions}
             ${keyCubeInlineLeftJoinConditions ? ` AND (${keyCubeInlineLeftJoinConditions})` : ''}`,
      },
      ...subQueryJoins
    ]);
    return `SELECT ${columnsForSelect} FROM ${joinSql}` +
      (!this.safeEvaluateSymbolContext().ungrouped && this.aggregateSubQueryGroupByClause() || '');
  }

  checkShouldBuildJoinForMeasureSelect(measures, keyCubeName) {
    return measures.map(measure => {
      const cubeNames = this.collectFrom([measure], this.collectCubeNamesFor.bind(this), 'collectCubeNamesFor');
      if (R.any(cubeName => keyCubeName !== cubeName, cubeNames)) {
        const measuresJoin = this.joinGraph.buildJoin(cubeNames);
        if (measuresJoin.multiplicationFactor[keyCubeName]) {
          throw new UserError(
            `'${measure.measure}' references cubes that lead to row multiplication. Please rewrite it using sub query.`
          );
        }
        return true;
      }
      return false;
    }).reduce((a, b) => a || b);
  }

  aggregateSubQueryMeasureJoin(keyCubeName, measures, measuresJoin, primaryKeyDimensions, measureSubQueryDimensions) {
    return this.ungroupedMeasureSelect(() => this.withCubeAliasPrefix(`${keyCubeName}_measure_join`,
      () => {
        const columns = primaryKeyDimensions.map(p => p.selectColumns()).concat(measures.map(m => m.selectColumns()))
          .filter(s => !!s).join(', ');
        return `SELECT ${columns} FROM ${this.joinQuery(measuresJoin, measureSubQueryDimensions)}`;
      }));
  }

  groupedUngroupedSelect(select, ungrouped, granularityOverride) {
    return this.evaluateSymbolSqlWithContext(
      select,
      { ungrouped, granularityOverride, overTimeSeriesAggregate: true }
    );
  }

  ungroupedMeasureSelect(select) {
    return this.evaluateSymbolSqlWithContext(
      select,
      { ungrouped: true }
    );
  }

  keysQuery(primaryKeyDimensions, filters) {
    const inlineWhereConditions = [];
    const query = this.rewriteInlineWhere(() => this.joinQuery(
      this.join,
      this.collectFrom(
        this.keyDimensions(primaryKeyDimensions),
        this.collectSubQueryDimensionsFor.bind(this),
        'collectSubQueryDimensionsFor'
      )
    ), inlineWhereConditions);
    return `SELECT DISTINCT ${this.keysSelect(primaryKeyDimensions)} FROM ${
      query
    } ${this.baseWhere(filters.concat(inlineWhereConditions))}`;
  }

  keysSelect(primaryKeyDimensions) {
    return R.flatten(
      this.keyDimensions(primaryKeyDimensions)
        .map(s => s.selectColumns())
    ).filter(s => !!s).join(', ');
  }

  keyDimensions(primaryKeyDimensions) {
    return R.uniqBy(
      (d) => d.dimension, this.dimensionsForSelect()
        .concat(primaryKeyDimensions)
    );
  }

  cubeSql(cube) {
    const foundPreAggregation = this.preAggregations.findPreAggregationToUseForCube(cube);
    if (foundPreAggregation &&
      (!this.options.preAggregationQuery || this.options.useOriginalSqlPreAggregationsInPreAggregation) &&
      !this.safeEvaluateSymbolContext().preAggregationQuery
    ) {
      if (this.safeEvaluateSymbolContext().collectOriginalSqlPreAggregations) {
        this.safeEvaluateSymbolContext().collectOriginalSqlPreAggregations.push(foundPreAggregation);
      }
      return this.preAggregations.originalSqlPreAggregationTable(foundPreAggregation);
    }
    const evaluatedSql = this.evaluateSql(cube, this.cubeEvaluator.cubeFromPath(cube).sql);
    const selectAsterisk = evaluatedSql.match(/^\s*select\s+\*\s+from\s+([a-zA-Z0-9_\-`".*]+)\s*$/i);
    if (selectAsterisk) {
      return selectAsterisk[1];
    }
    return `(${evaluatedSql})`;
  }

  traverseSymbol(s) {
    return s.path() ?
      [s.cube().name].concat(this.evaluateSymbolSql(s.path()[0], s.path()[1], s.definition())) :
      this.evaluateSql(s.cube().name, s.definition().sql);
  }

  collectCubeNames(excludeTimeDimensions) {
    return this.collectFromMembers(
      excludeTimeDimensions,
      this.collectCubeNamesFor.bind(this),
      'collectCubeNamesFor'
    );
  }

  collectFromMembers(excludeTimeDimensions, fn, methodName) {
    const membersToCollectFrom = this.measures
      .concat(this.dimensions)
      .concat(this.segments)
      .concat(this.filters)
      .concat(this.measureFilters)
      .concat(excludeTimeDimensions ? [] : this.timeDimensions)
      .concat(this.join ? this.join.joins.map(j => ({
        getMembers: () => [{
          path: () => null,
          cube: () => this.cubeEvaluator.cubeFromPath(j.originalFrom),
          definition: () => j.join,
        }]
      })) : []);
    return this.collectFrom(membersToCollectFrom, fn, methodName);
  }

  collectFrom(membersToCollectFrom, fn, methodName, cache) {
    return R.pipe(
      R.map(f => f.getMembers()),
      R.flatten,
      R.map(s => (
        (cache || this.compilerCache).cache(
          ['collectFrom', methodName].concat(
            s.path() ? [s.path().join('.')] : [s.cube().name, s.expressionName || s.definition().sql]
          ),
          () => fn(() => this.traverseSymbol(s))
        )
      )),
      R.unnest,
      R.uniq,
      R.filter(R.identity)
    )(
      membersToCollectFrom
    );
  }

  collectSubQueryDimensionsFor(fn) {
    const context = { subQueryDimensions: [] };
    this.evaluateSymbolSqlWithContext(
      fn,
      context
    );
    return R.uniq(context.subQueryDimensions);
  }

  rewriteInlineWhere(fn, inlineWhereConditions) {
    const context = { inlineWhereConditions };
    return this.evaluateSymbolSqlWithContext(
      fn,
      context
    );
  }

  /**
   * Returns `GROUP BY` clause for the "aggregating on top of sub-queries" uses
   * cases. By the default returns the result of the `groupByClause` method.
   * @returns {string}
   */
  aggregateSubQueryGroupByClause() {
    return this.groupByClause();
  }

  /**
   * Returns `GROUP BY` clause for the basic uses cases.
   * @returns {string}
   */
  groupByClause() {
    if (this.ungrouped) {
      return '';
    }
    const dimensionColumns = this.dimensionColumns();
    return dimensionColumns.length ? ` GROUP BY ${dimensionColumns.map((c, i) => `${i + 1}`).join(', ')}` : '';
  }

  getFieldIndex(id) {
    const equalIgnoreCase = (a, b) => (
      typeof a === 'string' && typeof b === 'string' && a.toUpperCase() === b.toUpperCase()
    );

    let index;

    index = this.dimensionsForSelect().findIndex(
      d => equalIgnoreCase(d.dimension, id)
    );

    if (index > -1) {
      return index + 1;
    }

    index = this.measures.findIndex(
      d => equalIgnoreCase(d.measure, id) || equalIgnoreCase(d.expressionName, id)
    );

    if (index > -1) {
      const dimensionsCount = this.dimensionColumns().length;
      return index + dimensionsCount + 1;
    }

    return null;
  }

  orderHashToString(hash) {
    if (!hash || !hash.id) {
      return null;
    }

    const fieldIndex = this.getFieldIndex(hash.id);

    if (fieldIndex === null) {
      return null;
    }

    const direction = hash.desc ? 'DESC' : 'ASC';
    return `${fieldIndex} ${direction}`;
  }

  orderBy() {
    if (R.isEmpty(this.order)) {
      return '';
    }

    const orderByString = R.pipe(
      R.map(this.orderHashToString),
      R.reject(R.isNil),
      R.join(', ')
    )(this.order);

    if (!orderByString) {
      return '';
    }

    return ` ORDER BY ${orderByString}`;
  }

  /**
   * Returns a complete list of the aliased dimensions, including time
   * dimensions.
   * @returns {Array<string>}
   */
  dimensionAliasNames() {
    return R.flatten(this.dimensionsForSelect().map(d => d.aliasName()).filter(d => !!d));
  }

  /**
   * Returns an array of column names correlated to the specified cube dimensions.
   * @param {string} cubeAlias
   * @returns {Array<string>}
   */
  dimensionColumns(cubeAlias) {
    return this.dimensionAliasNames().map(alias => `${cubeAlias && `${cubeAlias}.` || ''}${alias}`);
  }

  groupByDimensionLimit() {
    let limitClause = '';
    if (this.rowLimit !== null) {
      if (this.rowLimit === MAX_SOURCE_ROW_LIMIT) {
        limitClause = ` LIMIT ${this.paramAllocator.allocateParam(MAX_SOURCE_ROW_LIMIT)}`;
      } else {
        limitClause = ` LIMIT ${this.rowLimit && parseInt(this.rowLimit, 10) || 10000}`;
      }
    }
    const offsetClause = this.offset ? ` OFFSET ${parseInt(this.offset, 10)}` : '';
    return `${limitClause}${offsetClause}`;
  }

  topLimit() {
    return '';
  }

  baseSelect() {
    return R.flatten(this.forSelect().map(s => s.selectColumns())).filter(s => !!s).join(', ');
  }

  selectAllDimensionsAndMeasures(measures) {
    return R.flatten(
      this.dimensionsForSelect().concat(measures).map(s => s.selectColumns())
    ).filter(s => !!s).join(', ');
  }

  forSelect() {
    return this.dimensionsForSelect().concat(this.measures);
  }

  /**
   * Returns a complete list of the dimensions, including time dimensions.
   * @returns {Array<BaseDimension>}
   */
  dimensionsForSelect() {
    return this.dimensions.concat(this.timeDimensions);
  }

  dimensionSql(dimension) {
    const context = this.safeEvaluateSymbolContext();
    if (context.rollupQuery) {
      return this.escapeColumnName(dimension.unescapedAliasName(context.rollupGranularity));
    } else if (context.wrapQuery) {
      return this.escapeColumnName(dimension.unescapedAliasName(context.wrappedGranularity));
    }
    return this.evaluateSymbolSql(dimension.path()[0], dimension.path()[1], dimension.dimensionDefinition());
  }

  segmentSql(segment) {
    return this.evaluateSymbolSql(segment.path()[0], segment.path()[1], segment.segmentDefinition());
  }

  measureSql(measure) {
    return this.evaluateSymbolSql(measure.path()[0], measure.path()[1], measure.measureDefinition());
  }

  autoPrefixWithCubeName(cubeName, sql) {
    if (sql.match(/^[_a-zA-Z][_a-zA-Z0-9]*$/)) {
      return `${this.cubeAlias(cubeName)}.${sql}`;
    }
    return sql;
  }

  wrapSegmentForDimensionSelect(sql) {
    return sql;
  }

  pushCubeNameForCollectionIfNecessary(cubeName) {
    if ((this.evaluateSymbolContext || {}).cubeNames && cubeName) {
      this.evaluateSymbolContext.cubeNames.push(cubeName);
    }
  }

  pushMemberNameForCollectionIfNecessary(cubeName, name) {
    this.pushCubeNameForCollectionIfNecessary(cubeName);
    const context = this.safeEvaluateSymbolContext();
    if (context.memberNames && name) {
      context.memberNames.push(this.cubeEvaluator.pathFromArray([cubeName, name]));
    }
  }

  safeEvaluateSymbolContext() {
    return this.evaluateSymbolContext || {};
  }

  evaluateSymbolSql(cubeName, name, symbol) {
    this.pushMemberNameForCollectionIfNecessary(cubeName, name);
    if (this.cubeEvaluator.isMeasure([cubeName, name])) {
      let parentMeasure;
      if (this.safeEvaluateSymbolContext().compositeCubeMeasures ||
        this.safeEvaluateSymbolContext().leafMeasures) {
        parentMeasure = this.safeEvaluateSymbolContext().currentMeasure;
        if (this.safeEvaluateSymbolContext().compositeCubeMeasures) {
          if (parentMeasure &&
            (
              this.cubeEvaluator.cubeNameFromPath(parentMeasure) !== cubeName ||
              this.newMeasure(this.cubeEvaluator.pathFromArray([cubeName, name])).isCumulative()
            )
          ) {
            this.safeEvaluateSymbolContext().compositeCubeMeasures[parentMeasure] = true;
          }
        }
        this.safeEvaluateSymbolContext().currentMeasure = this.cubeEvaluator.pathFromArray([cubeName, name]);
        if (this.safeEvaluateSymbolContext().leafMeasures) {
          if (parentMeasure) {
            this.safeEvaluateSymbolContext().leafMeasures[parentMeasure] = false;
          }
          this.safeEvaluateSymbolContext().leafMeasures[this.safeEvaluateSymbolContext().currentMeasure] = true;
        }
      }
      const primaryKeys = this.cubeEvaluator.primaryKeys[cubeName];
      const result = this.renderSqlMeasure(
        name,
        this.applyMeasureFilters(
          this.autoPrefixWithCubeName(
            cubeName,
            symbol.sql && this.evaluateSql(cubeName, symbol.sql) ||
            primaryKeys.length && (
              primaryKeys.length > 1 ?
                this.concatStringsSql(primaryKeys.map((pk) => this.castToString(this.primaryKeySql(pk, cubeName))))
                : this.primaryKeySql(primaryKeys[0], cubeName)
            ) || '*'
          ),
          symbol,
          cubeName
        ),
        symbol,
        cubeName,
        parentMeasure
      );
      if (
        this.safeEvaluateSymbolContext().compositeCubeMeasures ||
        this.safeEvaluateSymbolContext().leafMeasures
      ) {
        this.safeEvaluateSymbolContext().currentMeasure = parentMeasure;
      }
      return result;
    } else if (this.cubeEvaluator.isDimension([cubeName, name])) {
      if (symbol.subQuery) {
        const dimensionPath = this.cubeEvaluator.pathFromArray([cubeName, name]);
        if (this.safeEvaluateSymbolContext().subQueryDimensions) {
          this.safeEvaluateSymbolContext().subQueryDimensions.push(dimensionPath);
        }
        return this.escapeColumnName(this.aliasName(dimensionPath));
      }
      if (symbol.case) {
        return this.renderDimensionCase(symbol, cubeName);
      } else if (symbol.type === 'geo') {
        return this.concatStringsSql([
          this.autoPrefixAndEvaluateSql(cubeName, symbol.latitude.sql),
          '\',\'',
          this.autoPrefixAndEvaluateSql(cubeName, symbol.longitude.sql)
        ]);
      } else {
        return this.autoPrefixAndEvaluateSql(cubeName, symbol.sql);
      }
    } else if (this.cubeEvaluator.isSegment([cubeName, name])) {
      return this.autoPrefixWithCubeName(cubeName, this.evaluateSql(cubeName, symbol.sql));
    }
    return this.evaluateSql(cubeName, symbol.sql);
  }

  autoPrefixAndEvaluateSql(cubeName, sql) {
    return this.autoPrefixWithCubeName(cubeName, this.evaluateSql(cubeName, sql));
  }

  concatStringsSql(strings) {
    return strings.join(' || ');
  }

  primaryKeyNames(cubeName) {
    const primaryKeys = this.cubeEvaluator.primaryKeys[cubeName];
    if (!primaryKeys || !primaryKeys.length) {
      throw new UserError(`One or more Primary key is required for '${cubeName}`);
    }
    return primaryKeys.map((pk) => this.primaryKeyName(cubeName, pk));
  }

  primaryKeyName(cubeName, primaryKey) {
    return `${cubeName}.${primaryKey}`;
  }

  evaluateSql(cubeName, sql, options) {
    options = options || {};
    const self = this;
    const { cubeEvaluator } = this;
    this.pushCubeNameForCollectionIfNecessary(cubeName);
    return cubeEvaluator.resolveSymbolsCall(sql, (name) => {
      const nextCubeName = cubeEvaluator.symbols[name] && name || cubeName;
      this.pushCubeNameForCollectionIfNecessary(nextCubeName);
      const resolvedSymbol =
        cubeEvaluator.resolveSymbol(
          cubeName,
          name
        );
      // eslint-disable-next-line no-underscore-dangle
      if (resolvedSymbol._objectWithResolvedProperties) {
        return resolvedSymbol;
      }
      return self.evaluateSymbolSql(nextCubeName, name, resolvedSymbol);
    }, {
      sqlResolveFn: options.sqlResolveFn || ((symbol, cube, n) => self.evaluateSymbolSql(cube, n, symbol)),
      cubeAliasFn: self.cubeAlias.bind(self),
      contextSymbols: this.parametrizedContextSymbols(),
      query: this
    });
  }

  withCubeAliasPrefix(cubeAliasPrefix, fn) {
    return this.evaluateSymbolSqlWithContext(fn, { cubeAliasPrefix });
  }

  /**
   * Evaluate escaped SQL-alias for cube or cube's property
   * (measure, dimention).
   * @param {string} cubeName
   * @returns string
   */
  cubeAlias(cubeName) {
    const prefix = this.safeEvaluateSymbolContext().cubeAliasPrefix || this.cubeAliasPrefix;
    return this.escapeColumnName(
      this.aliasName(
        `${prefix
          ? prefix + '__' + this.aliasName(cubeName)
          : cubeName}`
      )
    );
  }

  collectCubeNamesFor(fn) {
    const context = { cubeNames: [] };
    this.evaluateSymbolSqlWithContext(
      fn,
      context
    );

    return R.uniq(context.cubeNames);
  }

  collectMemberNamesFor(fn) {
    const context = { memberNames: [] };
    this.evaluateSymbolSqlWithContext(
      fn,
      context
    );

    return R.uniq(context.memberNames);
  }

  collectMultipliedMeasures(fn) {
    const foundCompositeCubeMeasures = {};
    this.evaluateSymbolSqlWithContext(
      fn,
      { compositeCubeMeasures: foundCompositeCubeMeasures }
    );

    const renderContext = {
      measuresToRender: [], foundCompositeCubeMeasures, compositeCubeMeasures: {}, rootMeasure: {}
    };
    this.evaluateSymbolSqlWithContext(
      fn,
      renderContext
    );
    return renderContext.measuresToRender.length ?
      R.uniq(renderContext.measuresToRender) :
      [renderContext.rootMeasure.value];
  }

  collectLeafMeasures(fn) {
    const context = { leafMeasures: {} };
    this.evaluateSymbolSqlWithContext(
      fn,
      context
    );
    return R.pipe(
      R.toPairs,
      R.map(([measure, isLeaf]) => isLeaf && measure),
      R.filter(R.identity)
    )(context.leafMeasures);
  }

  evaluateSymbolSqlWithContext(fn, context) {
    const oldContext = this.evaluateSymbolContext;
    this.evaluateSymbolContext = oldContext ? Object.assign({}, oldContext, context) : context;
    try {
      const result = fn();
      this.evaluateSymbolContext = oldContext;
      return result;
    } finally {
      this.evaluateSymbolContext = oldContext;
    }
  }

  renderSqlMeasure(name, evaluateSql, symbol, cubeName, parentMeasure) {
    const multiplied = this.multipliedJoinRowResult(cubeName);
    const measurePath = `${cubeName}.${name}`;
    let resultMultiplied = multiplied;
    if (multiplied && (
      symbol.type === 'number' && evaluateSql === 'count(*)' ||
      symbol.type === 'countDistinct' ||
      symbol.type === 'count' && !symbol.sql)
    ) {
      resultMultiplied = false;
    }
    if (parentMeasure &&
      (this.safeEvaluateSymbolContext().foundCompositeCubeMeasures || {})[parentMeasure] &&
      !(this.safeEvaluateSymbolContext().foundCompositeCubeMeasures || {})[measurePath]
    ) {
      this.safeEvaluateSymbolContext().measuresToRender.push({ multiplied: resultMultiplied, measure: measurePath });
    }
    if (this.safeEvaluateSymbolContext().foundCompositeCubeMeasures && !parentMeasure) {
      this.safeEvaluateSymbolContext().rootMeasure.value = { multiplied: resultMultiplied, measure: measurePath };
    }
    if (((this.evaluateSymbolContext || {}).renderedReference || {})[measurePath]) {
      return this.evaluateSymbolContext.renderedReference[measurePath];
    }
    if (
      this.safeEvaluateSymbolContext().ungrouped ||
      this.safeEvaluateSymbolContext().ungroupedForWrappingGroupBy
    ) {
      return evaluateSql === '*' ? '1' : evaluateSql;
    }
    if ((this.safeEvaluateSymbolContext().ungroupedAliases || {})[measurePath]) {
      evaluateSql = (this.safeEvaluateSymbolContext().ungroupedAliases || {})[measurePath];
    }
    if ((this.safeEvaluateSymbolContext().ungroupedAliasesForCumulative || {})[measurePath]) {
      evaluateSql = (this.safeEvaluateSymbolContext().ungroupedAliasesForCumulative || {})[measurePath];
      const { topLevelMerge } = this.safeEvaluateSymbolContext();
      const onGroupedColumn = this.aggregateOnGroupedColumn(
        symbol, evaluateSql, topLevelMerge != null ? topLevelMerge : true, measurePath
      );
      if (onGroupedColumn) {
        return onGroupedColumn;
      }
    }
    if (symbol.type === 'countDistinctApprox') {
      return this.safeEvaluateSymbolContext().overTimeSeriesAggregate || this.options.preAggregationQuery ?
        this.hllInit(evaluateSql) :
        this.countDistinctApprox(evaluateSql);
    } else if (symbol.type === 'countDistinct' || symbol.type === 'count' && !symbol.sql && multiplied) {
      return `count(distinct ${evaluateSql})`;
    } else if (symbol.type === 'runningTotal') {
      return `sum(${evaluateSql})`; // TODO
    }
    if (multiplied) {
      if (symbol.type === 'number' && evaluateSql === 'count(*)') {
        return this.primaryKeyCount(cubeName, true);
      }
    }
    if (symbol.type === 'number') {
      return evaluateSql;
    }
    return `${symbol.type}(${evaluateSql})`;
  }

  aggregateOnGroupedColumn(symbol, evaluateSql, topLevelMerge, measurePath) {
    const cumulativeMeasureFilters = (this.safeEvaluateSymbolContext().cumulativeMeasureFilters || {})[measurePath];
    if (cumulativeMeasureFilters) {
      const sql = cumulativeMeasureFilters.filterToWhere();
      if (sql) {
        evaluateSql = this.caseWhenStatement([{ sql, label: evaluateSql }]);
      }
    }
    if (symbol.type === 'count' || symbol.type === 'sum') {
      return `sum(${evaluateSql})`;
    } else if (symbol.type === 'countDistinctApprox') {
      return topLevelMerge ? this.hllCardinalityMerge(evaluateSql) : this.hllMergeOnly(evaluateSql);
    } else if (symbol.type === 'min' || symbol.type === 'max') {
      return `${symbol.type}(${evaluateSql})`;
    }
    return undefined;
  }

  topAggregateWrap(symbol, evaluateSql) {
    if (symbol.type === 'countDistinctApprox') {
      return this.hllCardinality(evaluateSql);
    }
    return evaluateSql;
  }

  // eslint-disable-next-line @typescript-eslint/no-unused-vars
  hllInit(sql) {
    throw new UserError('Distributed approximate distinct count is not supported by this DB');
  }

  // eslint-disable-next-line @typescript-eslint/no-unused-vars
  hllMerge(sql) {
    throw new UserError('Distributed approximate distinct count is not supported by this DB');
  }

  // eslint-disable-next-line @typescript-eslint/no-unused-vars
  hllCardinality(sql) {
    throw new UserError('Distributed approximate distinct count is not supported by this DB');
  }

  hllMergeOnly(sql) {
    return this.hllMerge(sql);
  }

  hllCardinalityMerge(sql) {
    return this.hllMerge(sql);
  }

  castToString(sql) {
    return `CAST(${sql} as TEXT)`;
  }

  // eslint-disable-next-line @typescript-eslint/no-unused-vars
  countDistinctApprox(sql) {
    throw new UserError('Approximate distinct count is not supported by this DB');
  }

  primaryKeyCount(cubeName, distinct) {
    const primaryKeys = this.cubeEvaluator.primaryKeys[cubeName];
    const primaryKeySql = primaryKeys.length > 1 ?
      this.concatStringsSql(primaryKeys.map((pk) => this.castToString(this.primaryKeySql(pk, cubeName)))) :
      this.primaryKeySql(primaryKeys[0], cubeName);
    return `count(${distinct ? 'distinct ' : ''}${primaryKeySql})`;
  }

  renderDimensionCase(symbol, cubeName) {
    const when = symbol.case.when.map(w => ({
      sql: this.evaluateSql(cubeName, w.sql),
      label: this.renderDimensionCaseLabel(w.label, cubeName)
    }));
    return this.caseWhenStatement(
      when,
      symbol.case.else && this.renderDimensionCaseLabel(symbol.case.else.label, cubeName)
    );
  }

  renderDimensionCaseLabel(label, cubeName) {
    if (typeof label === 'object' && label.sql) {
      return this.evaluateSql(cubeName, label.sql);
    }
    return `'${label}'`;
  }

  caseWhenStatement(when, elseLabel) {
    return `CASE
    ${when.map(w => `WHEN ${w.sql} THEN ${w.label}`).join('\n')}${elseLabel ? ` ELSE ${elseLabel}` : ''} END`;
  }

  applyMeasureFilters(evaluateSql, symbol, cubeName) {
    if (!symbol.filters || !symbol.filters.length) {
      return evaluateSql;
    }

    const where = this.evaluateMeasureFilters(symbol, cubeName);

    return `CASE WHEN ${where} THEN ${evaluateSql === '*' ? '1' : evaluateSql} END`;
  }

  evaluateMeasureFilters(symbol, cubeName) {
    return this.evaluateFiltersArray(symbol.filters, cubeName);
  }

  evaluateFiltersArray(filtersArray, cubeName) {
    return filtersArray.map(f => this.evaluateSql(cubeName, f.sql))
      .map(s => `(${s})`).join(' AND ');
  }

  primaryKeySql(primaryKeyName, cubeName) {
    const primaryKeyDimension = this.cubeEvaluator.dimensionByPath([cubeName, primaryKeyName]);
    return this.evaluateSymbolSql(
      cubeName,
      primaryKeyName,
      primaryKeyDimension
    );
  }

  multipliedJoinRowResult(cubeName) {
    // this.join not initialized on collectCubeNamesForSql
    return this.join && this.join.multiplicationFactor[cubeName];
  }

  inIntegrationTimeZone(date) {
    return moment.tz(date, this.timezone);
  }

  inDbTimeZone(date) {
    return inDbTimeZone(this.timezone, this.timestampFormat(), date);
  }

  /**
   * @return {string}
   */
  timestampFormat() {
    return 'YYYY-MM-DD[T]HH:mm:ss.SSS[Z]';
  }

  /**
   * @param {string} field
   * @return {string}
   */
  // eslint-disable-next-line @typescript-eslint/no-unused-vars
  convertTz(field) {
    throw new Error('Not implemented');
  }

  // eslint-disable-next-line @typescript-eslint/no-unused-vars
  timeGroupedColumn(granularity, dimension) {
    throw new Error('Not implemented');
  }

  /**
   * Evaluate alias for specific cube's property.
   * @param {string} name Property name.
   * @param {boolean?} isPreAggregationName Pre-agg flag.
   * @returns {string}
   */
  aliasName(name, isPreAggregationName) {
    const path = name.split('.');
    if (path[0] && this.cubeEvaluator.cubeExists(path[0]) && this.cubeEvaluator.cubeFromPath(path[0]).sqlAlias) {
      const cubeName = path[0];
      path.splice(0, 1);
      path.unshift(this.cubeEvaluator.cubeFromPath(cubeName).sqlAlias);
      name = this.cubeEvaluator.pathFromArray(path);
    }
    // TODO: https://github.com/cube-js/cube.js/issues/4019
    // use single underscore for pre-aggregations to avoid fail of pre-aggregation name replace
    return inflection.underscore(name).replace(/\./g, isPreAggregationName ? '_' : '__');
  }

  newSubQuery(options) {
    const QueryClass = this.constructor;
    return new QueryClass(this.compilers, this.subQueryOptions(options));
  }

  newSubQueryForCube(cube, options) {
    return this.options.queryFactory
      ? this.options.queryFactory.createQuery(cube, this.compilers, this.subQueryOptions(options))
      : this.newSubQuery(options);
  }

  subQueryOptions(options) {
    return {
      paramAllocator: this.paramAllocator,
      timezone: this.timezone,
      preAggregationQuery: this.options.preAggregationQuery,
      useOriginalSqlPreAggregationsInPreAggregation: this.options.useOriginalSqlPreAggregationsInPreAggregation,
      contextSymbols: this.contextSymbols,
      preAggregationsSchema: this.preAggregationsSchemaOption,
      cubeLatticeCache: this.options.cubeLatticeCache,
      historyQueries: this.options.historyQueries,
      externalQueryClass: this.options.externalQueryClass,
      queryFactory: this.options.queryFactory,
      ...options,
    };
  }

  cacheKeyQueries(transformFn) { // TODO collect sub queries
    if (!this.safeEvaluateSymbolContext().preAggregationQuery) {
      const preAggregationForQuery = this.preAggregations.findPreAggregationForQuery();
      if (preAggregationForQuery) {
        return [];
      }
    }

    return this.refreshKeysByCubes(this.allCubeNames, transformFn);
  }

  refreshKeysByCubes(cubes, transformFn) {
    const refreshKeyQueryByCube = (cube) => {
      const cubeFromPath = this.cubeEvaluator.cubeFromPath(cube);
      if (cubeFromPath.refreshKey) {
        if (cubeFromPath.refreshKey.sql) {
          return [
            this.evaluateSql(cube, cubeFromPath.refreshKey.sql),
            {
              external: false,
              renewalThreshold: cubeFromPath.refreshKey.every
                ? this.refreshKeyRenewalThresholdForInterval(cubeFromPath.refreshKey, false)
                : this.defaultRefreshKeyRenewalThreshold()
            },
            this
          ];
        }

        if (cubeFromPath.refreshKey.every) {
          const [sql, external, query] = this.everyRefreshKeySql(cubeFromPath.refreshKey);
          return [
            this.refreshKeySelect(sql),
            {
              external,
              renewalThreshold: this.refreshKeyRenewalThresholdForInterval(cubeFromPath.refreshKey)
            },
            query
          ];
        }
      }

      const [sql, external, query] = this.everyRefreshKeySql(this.defaultEveryRefreshKey());
      return [
        this.refreshKeySelect(sql),
        {
          external,
          renewalThreshold: this.defaultRefreshKeyRenewalThreshold()
        },
        query
      ];
    };

    return cubes.map(cube => [cube, refreshKeyQueryByCube(cube)])
      .map(([cube, refreshKeyTuple]) => (transformFn ? transformFn(cube, refreshKeyTuple) : refreshKeyTuple))
      .map(([sql, options, query]) => query.paramAllocator.buildSqlAndParams(sql).concat(options));
  }

  aggSelectForDimension(cube, dimension, aggFunction) {
    const cubeNamesForTimeDimension = this.collectFrom(
      [dimension],
      this.collectCubeNamesFor.bind(this),
      'collectCubeNamesFor'
    );
    if (cubeNamesForTimeDimension.length === 1 && cubeNamesForTimeDimension[0] === cube) {
      const dimensionSql = this.dimensionSql(dimension);
      return `select ${aggFunction}(${this.convertTz(dimensionSql)}) from ${this.cubeSql(cube)} ${this.asSyntaxTable} ${this.cubeAlias(cube)}`;
    }
    return null;
  }

  cubeCardinalityQueries() { // TODO collect sub queries
    return R.fromPairs(this.allCubeNames
      .map(cube => [
        cube,
        this.paramAllocator.buildSqlAndParams(`select count(*) as ${this.escapeColumnName('total_count')} from ${this.cubeSql(cube)} ${this.asSyntaxTable} ${this.cubeAlias(cube)}`)
      ]));
  }

  renewalThreshold(refreshKeyAllSetManually) {
    return refreshKeyAllSetManually ? 24 * 60 * 60 : 6 * 60 * 60;
  }

  nowTimestampSql() {
    return 'NOW()';
  }

  unixTimestampSql() {
    return `EXTRACT(EPOCH FROM ${this.nowTimestampSql()})`;
  }

  preAggregationTableName(cube, preAggregationName, skipSchema) {
    const tblName = this.aliasName(`${cube}.${preAggregationName}`, true);
    return `${skipSchema ? '' : this.preAggregationSchema() && `${this.preAggregationSchema()}.`}${tblName}`;
  }

  preAggregationSchema() {
    return this.preAggregationsSchemaOption;
  }

  preAggregationLoadSql(cube, preAggregation, tableName) {
    const sqlAndParams = this.preAggregationSql(cube, preAggregation);
    return [`CREATE TABLE ${tableName} ${this.asSyntaxTable} ${sqlAndParams[0]}`, sqlAndParams[1]];
  }

  preAggregationPreviewSql(tableName) {
    return this.paramAllocator.buildSqlAndParams(`SELECT * FROM ${tableName} LIMIT 1000`);
  }

  indexSql(cube, preAggregation, index, indexName, tableName) {
    if (preAggregation.external && this.externalQueryClass) {
      return this.externalQuery().indexSql(cube, preAggregation, index, indexName, tableName);
    }

    if (index.columns) {
      const escapedColumns = this.evaluateIndexColumns(cube, index);
      return this.paramAllocator.buildSqlAndParams(this.createIndexSql(indexName, tableName, escapedColumns));
    } else {
      throw new Error('Index SQL support is not implemented');
    }
  }

  evaluateIndexColumns(cube, index) {
    const columns = this.cubeEvaluator.evaluateReferences(cube, index.columns, { originalSorting: true });
    return columns.map(column => {
      const path = column.split('.');
      if (path[0] &&
        this.cubeEvaluator.cubeExists(path[0]) &&
        (
          this.cubeEvaluator.isMeasure(path) ||
          this.cubeEvaluator.isDimension(path) ||
          this.cubeEvaluator.isSegment(path)
        )
      ) {
        return this.aliasName(column);
      } else {
        return column;
      }
    }).map(c => this.escapeColumnName(c));
  }

  createIndexSql(indexName, tableName, escapedColumns) {
    return `CREATE INDEX ${indexName} ON ${tableName} (${escapedColumns.join(', ')})`;
  }

  preAggregationSql(cube, preAggregation) {
    return this.cacheValue(
      ['preAggregationSql', cube, JSON.stringify(preAggregation)],
      () => {
        const { collectOriginalSqlPreAggregations } = this.safeEvaluateSymbolContext();
        if (preAggregation.type === 'autoRollup') {
          const query = this.preAggregations.autoRollupPreAggregationQuery(cube, preAggregation);
          return query.evaluateSymbolSqlWithContext(() => query.buildSqlAndParams(), {
            collectOriginalSqlPreAggregations
          });
        } else if (preAggregation.type === 'rollup') {
          const query = this.preAggregations.rollupPreAggregationQuery(cube, preAggregation);
          return query.evaluateSymbolSqlWithContext(() => query.buildSqlAndParams(), {
            collectOriginalSqlPreAggregations
          });
        } else if (preAggregation.type === 'originalSql') {
          const originalSqlPreAggregationQuery = this.preAggregations.originalSqlPreAggregationQuery(
            cube,
            preAggregation
          );
          return this.paramAllocator.buildSqlAndParams(originalSqlPreAggregationQuery.evaluateSymbolSqlWithContext(
            () => originalSqlPreAggregationQuery.evaluateSql(cube, this.cubeEvaluator.cubeFromPath(cube).sql),
            { preAggregationQuery: true, collectOriginalSqlPreAggregations }
          ));
        }
        throw new UserError(`Unknown pre-aggregation type '${preAggregation.type}' in '${cube}'`);
      },
      { inputProps: { collectOriginalSqlPreAggregations: [] }, cache: this.queryCache }
    );
  }

  preAggregationReadOnly(_cube, _preAggregation) {
    return false;
  }

  // eslint-disable-next-line consistent-return
  preAggregationQueryForSqlEvaluation(cube, preAggregation) {
    if (preAggregation.type === 'autoRollup') {
      return this.preAggregations.autoRollupPreAggregationQuery(cube, preAggregation);
    } else if (preAggregation.type === 'rollup') {
      return this.preAggregations.rollupPreAggregationQuery(cube, preAggregation);
    } else if (preAggregation.type === 'originalSql') {
      return this;
    }
  }

  parseCronSyntax(every) {
    // One of the years that start from monday (first day of week)
    // Mon, 01 Jan 2018 00:00:00 GMT
    const startDate = 1514764800000;
    const opt = {
      utc: true,
      currentDate: new Date(startDate)
    };

    try {
      const interval = cronParser.parseExpression(every, opt);
      let dayOffset = interval.next().getTime();
      const dayOffsetPrev = interval.prev().getTime();

      if (dayOffsetPrev === startDate) {
        dayOffset = startDate;
      }

      return {
        start: interval.next(),
        end: interval.next(),
        dayOffset: (dayOffset - startDate) / 1000,
      };
    } catch (err) {
      throw new UserError(`Invalid cron string '${every}' in refreshKey (${err})`);
    }
  }

  calcIntervalForCronString(refreshKey) {
    const every = refreshKey.every || '1 hour';

    const { start, end, dayOffset } = this.parseCronSyntax(every);

    const interval = (end.getTime() - start.getTime()) / 1000;

    if (
      !/^(\*|\d+)? ?(\*|\d+) (\*|\d+) \* \* (\*|\d+)$/g.test(every.replace(/ +/g, ' ').replace(/^ | $/g, ''))
    ) {
      throw new UserError(`Your cron string ('${every}') is correct, but we support only equal time intervals.`);
    }

    let utcOffset = 0;

    if (refreshKey.timezone) {
      utcOffset = moment.tz(refreshKey.timezone).utcOffset() * 60;
    }

    return {
      utcOffset,
      interval,
      dayOffset,
    };
  }

  everyRefreshKeySql(refreshKey, external = false) {
    if (this.externalQueryClass) {
      return this.externalQuery().everyRefreshKeySql(refreshKey, true);
    }

    const every = refreshKey.every || '1 hour';

    if (/^(\d+) (second|minute|hour|day|week)s?$/.test(every)) {
      return [this.floorSql(`(${this.unixTimestampSql()}) / ${this.parseSecondDuration(every)}`), external, this];
    }

    const { dayOffset, utcOffset, interval } = this.calcIntervalForCronString(refreshKey);

    /**
     * Small explanation how it works for every `0 8 * * *`
     * 28800 is a $dayOffset
     *
     * SELECT ((3600 * 8 - 28800) / 86400); -- 0
     * SELECT ((3600 * 16 - 28800) / 86400); -- 0
     * SELECT ((3600 * 24 - 28800) / 86400); -- 0
     * SELECT ((3600 * (24 + 8) - 28800) / 86400); -- 1
     * SELECT ((3600 * (48 + 8) - 28800) / 86400); -- 2
     */
    return [this.floorSql(`(${utcOffset} + ${this.unixTimestampSql()} - ${dayOffset}) / ${interval}`), external, this];
  }

  granularityFor(momentDate) {
    const obj = momentDate.toObject();
    const weekDay = momentDate.isoWeekday();
    if (
      obj.months === 0 &&
      obj.date === 1 &&
      obj.hours === 0 &&
      obj.minutes === 0 &&
      obj.seconds === 0 &&
      obj.milliseconds === 0
    ) {
      return 'year';
    } else if (
      obj.date === 1 &&
      obj.hours === 0 &&
      obj.minutes === 0 &&
      obj.seconds === 0 &&
      obj.milliseconds === 0
    ) {
      return 'month';
    } else if (
      weekDay === 1 &&
      obj.hours === 0 &&
      obj.minutes === 0 &&
      obj.seconds === 0 &&
      obj.milliseconds === 0
    ) {
      return 'week';
    } else if (
      obj.hours === 0 &&
      obj.minutes === 0 &&
      obj.seconds === 0 &&
      obj.milliseconds === 0
    ) {
      return 'day';
    } else if (
      obj.minutes === 0 &&
      obj.seconds === 0 &&
      obj.milliseconds === 0
    ) {
      return 'hour';
    } else if (
      obj.seconds === 0 &&
      obj.milliseconds === 0
    ) {
      return 'minute';
    } else if (
      obj.milliseconds === 0
    ) {
      return 'second';
    }
    return 'second'; // TODO return 'millisecond';
  }

  /**
   * @protected
   * @param {string} interval
   * @return {(number|*)[]}
   */
  parseInterval(interval) {
    const intervalMatch = interval.match(/^(\d+) (second|minute|hour|day|week)s?$/);
    if (!intervalMatch) {
      throw new UserError(`Invalid interval: ${interval}`);
    }

    const duration = parseInt(intervalMatch[1], 10);
    if (duration < 1) {
      throw new UserError(`Duration should be positive: ${interval}`);
    }

    return [duration, intervalMatch[2]];
  }

  parseSecondDuration(interval) {
    const [duration, type] = this.parseInterval(interval);

    const secondsInInterval = SecondsDurations[type];
    return secondsInInterval * duration;
  }

  floorSql(numeric) {
    return `FLOOR(${numeric})`;
  }

  incrementalRefreshKey(query, originalRefreshKey, options = {}) {
    const refreshKeyQuery = options.refreshKeyQuery || query;
    const updateWindow = options.window;
    const timeDimension = query.timeDimensions[0];

    // TODO use timeDimension from refreshKeyQuery directly
    const dateTo = refreshKeyQuery.timeStampCast(refreshKeyQuery.paramAllocator.allocateParam(timeDimension.dateTo()));
    return refreshKeyQuery.caseWhenStatement([{
      sql: `${refreshKeyQuery.nowTimestampSql()} < ${updateWindow ?
        refreshKeyQuery.addTimestampInterval(dateTo, updateWindow) :
        dateTo
      }`,
      label: originalRefreshKey
    }]);
  }

  defaultRefreshKeyRenewalThreshold() {
    return 10;
  }

  defaultEveryRefreshKey() {
    return {
      every: '10 seconds'
    };
  }

  /**
   * Some databases can return dynamically column name, for example Cube Store
   *
   * SELECT FLOOR((UNIX_TIMESTAMP()) / 60);
   * +-------------------------------------------+
   * | floor(Int64(1625395697) Divide Int64(60)) |
   * +-------------------------------------------+
   * | 27089928                                  |
   * +-------------------------------------------+
   * 1 row in set (0.00 sec)
   *
   * @protected
   *
   * @param {string} sql
   * @return {string}
   */
  refreshKeySelect(sql) {
    return `SELECT ${sql} as refresh_key`;
  }

  preAggregationInvalidateKeyQueries(cube, preAggregation) {
    return this.cacheValue(
      ['preAggregationInvalidateKeyQueries', cube, JSON.stringify(preAggregation)],
      () => {
        const preAggregationQueryForSql = this.preAggregationQueryForSqlEvaluation(cube, preAggregation);
        if (preAggregation.refreshKey) {
          if (preAggregation.refreshKey.every === 'never') {
            return [];
          }

          if (preAggregation.refreshKey.sql) {
            return [
              this.paramAllocator.buildSqlAndParams(
                preAggregationQueryForSql.evaluateSql(cube, preAggregation.refreshKey.sql)
              ).concat({
                external: false,
                renewalThreshold: preAggregation.refreshKey.every
                  ? this.refreshKeyRenewalThresholdForInterval(preAggregation.refreshKey, false)
                  : this.defaultRefreshKeyRenewalThreshold(),
              })
            ];
          }

          // eslint-disable-next-line prefer-const
          let [refreshKey, refreshKeyExternal, refreshKeyQuery] = this.everyRefreshKeySql(preAggregation.refreshKey);
          const renewalThreshold = this.refreshKeyRenewalThresholdForInterval(preAggregation.refreshKey);
          if (preAggregation.refreshKey.incremental) {
            if (!preAggregation.partitionGranularity) {
              throw new UserError('Incremental refresh key can only be used for partitioned pre-aggregations');
            }
            // TODO Case when partitioned originalSql is resolved for query without time dimension.
            // Consider fallback to not using such originalSql for consistency?
            if (
              preAggregationQueryForSql.timeDimensions.length &&
              preAggregationQueryForSql.timeDimensions[0].dateRange
            ) {
              refreshKey = this.incrementalRefreshKey(
                preAggregationQueryForSql,
                refreshKey,
                { window: preAggregation.refreshKey.updateWindow, refreshKeyQuery }
              );
            }
          }

          if (preAggregation.refreshKey.every || preAggregation.refreshKey.incremental) {
            return [
              refreshKeyQuery.paramAllocator.buildSqlAndParams(this.refreshKeySelect(refreshKey)).concat({
                external: refreshKeyExternal,
                renewalThreshold,
                incremental: preAggregation.refreshKey.incremental,
                updateWindowSeconds: preAggregation.refreshKey.updateWindow &&
                  this.parseSecondDuration(preAggregation.refreshKey.updateWindow),
                renewalThresholdOutsideUpdateWindow: preAggregation.refreshKey.incremental &&
                  24 * 60 * 60
              })
            ];
          }
        }

        if (preAggregation.type === 'originalSql') {
          return this.evaluateSymbolSqlWithContext(
            () => this.refreshKeysByCubes([cube]),
            { preAggregationQuery: true }
          );
        }

        if (
          !preAggregationQueryForSql.allCubeNames.find(c => {
            const fromPath = this.cubeEvaluator.cubeFromPath(c);
            return fromPath.refreshKey && fromPath.refreshKey.sql;
          })
        ) {
          const cubeFromPath = this.cubeEvaluator.cubeFromPath(cube);
          return preAggregationQueryForSql.evaluateSymbolSqlWithContext(
            () => preAggregationQueryForSql.cacheKeyQueries(
              (refreshKeyCube, [refreshKeySQL, refreshKeyQueryOptions, refreshKeyQuery]) => {
                if (!cubeFromPath.refreshKey) {
                  const [sql, external, query] = this.everyRefreshKeySql({
                    every: '1 hour'
                  });

                  return [
                    this.refreshKeySelect(sql),
                    {
                      external,
                      renewalThreshold: this.defaultRefreshKeyRenewalThreshold(),
                    },
                    query
                  ];
                }

                return [refreshKeySQL, refreshKeyQueryOptions, refreshKeyQuery];
              }
            ),
            { preAggregationQuery: true }
          );
        }

        return preAggregationQueryForSql.evaluateSymbolSqlWithContext(
          () => preAggregationQueryForSql.cacheKeyQueries(),
          { preAggregationQuery: true }
        );
      },
      { inputProps: { collectOriginalSqlPreAggregations: [] }, cache: this.queryCache }
    );
  }

  refreshKeyRenewalThresholdForInterval(refreshKey, everyWithoutSql = true) {
    const { every } = refreshKey;

    if (/^(\d+) (second|minute|hour|day|week)s?$/.test(every)) {
      const threshold = Math.max(Math.round(this.parseSecondDuration(every) / (everyWithoutSql ? 10 : 1)), 1);

      if (everyWithoutSql) {
        return Math.min(threshold, 300);
      }

      return threshold;
    }

    const { interval } = this.calcIntervalForCronString(refreshKey);
    const threshold = Math.max(Math.round(interval / (everyWithoutSql ? 10 : 1)), 1);

    if (everyWithoutSql) {
      return Math.min(threshold, 300);
    }

    return threshold;
  }

  preAggregationStartEndQueries(cube, preAggregation) {
    const references = this.cubeEvaluator.evaluatePreAggregationReferences(cube, preAggregation);
    const timeDimension = this.newTimeDimension(references.timeDimensions[0]);

    return this.evaluateSymbolSqlWithContext(() => [
      this.paramAllocator.buildSqlAndParams(
        preAggregation.refreshRangeStart && this.evaluateSql(cube, preAggregation.refreshRangeStart.sql) ||
        this.aggSelectForDimension(timeDimension.path()[0], timeDimension, 'min')
      ),
      this.paramAllocator.buildSqlAndParams(
        preAggregation.refreshRangeEnd && this.evaluateSql(cube, preAggregation.refreshRangeEnd.sql) ||
        this.aggSelectForDimension(timeDimension.path()[0], timeDimension, 'max')
      )
    ], { preAggregationQuery: true });
  }

  parametrizedContextSymbols() {
    if (!this.parametrizedContextSymbolsValue) {
      this.parametrizedContextSymbolsValue = Object.assign({
        filterParams: this.filtersProxy(),
        sqlUtils: {
          convertTz: this.convertTz.bind(this)
        }
      }, R.map(
        (symbols) => this.contextSymbolsProxy(symbols),
        this.contextSymbols
      ));
    }
    return this.parametrizedContextSymbolsValue;
  }

  contextSymbolsProxy(symbols) {
    return new Proxy(symbols, {
      get: (target, name) => {
        const propValue = target[name];
        const methods = (paramValue) => ({
          filter: (column) => {
            if (paramValue) {
              const value = Array.isArray(paramValue) ?
                paramValue.map(this.paramAllocator.allocateParam.bind(this.paramAllocator)) :
                this.paramAllocator.allocateParam(paramValue);
              if (typeof column === 'function') {
                return column(value);
              } else {
                return `${column} = ${value}`;
              }
            } else {
              return '1 = 1';
            }
          },
          requiredFilter: (column) => {
            if (!paramValue) {
              throw new UserError(`Filter for ${column} is required`);
            }
            return methods(paramValue).filter(column);
          },
          unsafeValue: () => paramValue
        });
        return methods(target)[name] ||
          typeof propValue === 'object' && propValue !== null && this.contextSymbolsProxy(propValue) ||
          methods(propValue);
      }
    });
  }

  filtersProxy() {
    const { allFilters } = this;
    return new Proxy({}, {
      get: (target, name) => {
        if (name === '_objectWithResolvedProperties') {
          return true;
        }
        const cubeName = this.cubeEvaluator.cubeNameFromPath(name);
        return new Proxy({ cube: cubeName }, {
          get: (cubeNameObj, propertyName) => {
            const filters =
              allFilters.filter(f => f.dimension === this.cubeEvaluator.pathFromArray([cubeNameObj.cube, propertyName]));
            return {
              filter: (column) => {
                if (!filters.length) {
                  return '1 = 1';
                }

                return filters.map(filter => {
                  const filterParams = filter && filter.filterParams();
                  if (
                    filterParams && filterParams.length
                  ) {
                    if (typeof column === 'function') {
                      // eslint-disable-next-line prefer-spread
                      return column.apply(
                        null,
                        filterParams.map(this.paramAllocator.allocateParam.bind(this.paramAllocator))
                      );
                    } else {
                      return filter.conditionSql(column);
                    }
                  } else {
                    return '1 = 1';
                  }
                }).join(' AND ');
              }
            };
          }
        });
      }
    });
  }
}<|MERGE_RESOLUTION|>--- conflicted
+++ resolved
@@ -11,11 +11,7 @@
 
 import moment from 'moment-timezone';
 import inflection from 'inflection';
-<<<<<<< HEAD
-import { FROM_PARTITION_RANGE, inDbTimeZone, QueryAlias } from '@cubejs-backend/shared';
-=======
 import { FROM_PARTITION_RANGE, MAX_SOURCE_ROW_LIMIT, inDbTimeZone, QueryAlias } from '@cubejs-backend/shared';
->>>>>>> 4ae826b4
 
 import { UserError } from '../compiler/UserError';
 import { BaseMeasure } from './BaseMeasure';
@@ -561,21 +557,6 @@
 
   /**
    * Returns a dictionary mapping each preagregation to its corresponding query fragment.
-<<<<<<< HEAD
-   * TODO(cristipp) Add support for subqueries and joins.
-   * @returns {Record<string, Array<string>>}
-   */
-  buildLambdaInfo() {
-    const preAggForQuery = this.preAggregations.findPreAggregationForQuery();
-    const result = {};
-    if (preAggForQuery && preAggForQuery.preAggregation.unionWithSourceData) {
-      const QueryClass = this.constructor;
-      const references = this.cubeEvaluator.evaluatePreAggregationReferences(preAggForQuery.cube, preAggForQuery.preAggregation);
-      const lambdaQuery = new QueryClass(
-        this.compilers,
-        {
-          ...this.options,
-=======
    * @returns {Record<string, Array<string>>}
    */
   buildLambdaQuery() {
@@ -586,7 +567,6 @@
       const references = this.cubeEvaluator.evaluatePreAggregationReferences(preAggForQuery.cube, preAggForQuery.preAggregation);
       const lambdaQuery = this.newSubQuery(
         {
->>>>>>> 4ae826b4
           measures: references.measures,
           dimensions: references.dimensions,
           timeDimensions: references.timeDimensions,
@@ -600,26 +580,17 @@
               }
               : [],
           ],
-<<<<<<< HEAD
-          order: [],
-          rowLimit: 1000000,
-=======
           segments: this.options.segments,
           order: [],
           limit: undefined,
           offset: undefined,
           rowLimit: MAX_SOURCE_ROW_LIMIT,
->>>>>>> 4ae826b4
           preAggregationQuery: true,
         }
       );
       const sqlAndParams = lambdaQuery.buildSqlAndParams();
       const cacheKeyQueries = this.evaluateSymbolSqlWithContext(
-<<<<<<< HEAD
-        () => this.refreshKeysByCubes([preAggForQuery.cube]),
-=======
         () => this.cacheKeyQueries(),
->>>>>>> 4ae826b4
         { preAggregationQuery: true }
       );
       result[this.preAggregations.preAggregationId(preAggForQuery)] = { sqlAndParams, cacheKeyQueries };
@@ -2545,10 +2516,6 @@
       () => {
         const preAggregationQueryForSql = this.preAggregationQueryForSqlEvaluation(cube, preAggregation);
         if (preAggregation.refreshKey) {
-          if (preAggregation.refreshKey.every === 'never') {
-            return [];
-          }
-
           if (preAggregation.refreshKey.sql) {
             return [
               this.paramAllocator.buildSqlAndParams(
