--- conflicted
+++ resolved
@@ -110,31 +110,23 @@
 
   preAggregationDescriptionFor(cube, foundPreAggregation) {
     const { preAggregationName, preAggregation } = foundPreAggregation;
-
     const tableName = this.preAggregationTableName(cube, preAggregationName, preAggregation);
-<<<<<<< HEAD
-    const refreshKeyQueries = this.query.preAggregationInvalidateKeyQueries(cube, preAggregation);
-    
+
     const {
       refreshRangeStart,
       refreshRangeEnd,
       refreshKey
     } = this.query.preAggregationRefreshSql(cube, preAggregation);
 
-=======
     const invalidateKeyQueries = this.query.preAggregationInvalidateKeyQueries(cube, preAggregation);
->>>>>>> 7c068222
     return {
       preAggregationId: `${cube}.${preAggregationName}`,
       timezone: this.query.options && this.query.options.timezone,
       tableName,
-<<<<<<< HEAD
       refreshRangeStart,
       refreshRangeEnd,
       refreshKey,
-=======
       invalidateKeyQueries,
->>>>>>> 7c068222
       external: preAggregation.external,
       previewSql: this.query.preAggregationPreviewSql(tableName),
       preAggregationsSchema: this.query.preAggregationSchema(),
