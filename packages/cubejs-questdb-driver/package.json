{
  "name": "@cubejs-backend/questdb-driver",
  "description": "Cube.js QuestDB database driver",
  "author": "Cube Dev, Inc.",
  "version": "0.29.31",
  "repository": {
    "type": "git",
    "url": "https://github.com/cube-js/cube.js.git",
    "directory": "packages/cubejs-questdb-driver"
  },
  "engines": {
    "node": "^12.0.0 || ^14.0.0 || >=16.0.0"
  },
  "files": [
    "dist/src",
    "index.js"
  ],
  "main": "index.js",
  "typings": "dist/src/index.d.ts",
  "scripts": {
    "build": "rm -rf dist && npm run tsc",
    "tsc": "tsc",
    "watch": "tsc -w",
    "integration": "npm run integration:questdb",
    "integration:questdb": "jest --verbose dist/test",
    "lint": "eslint src/* --ext .ts",
    "lint:fix": "eslint --fix src/* --ext .ts"
  },
  "dependencies": {
    "@cubejs-backend/query-orchestrator": "^0.29.31",
    "@cubejs-backend/schema-compiler": "^0.29.31",
    "@cubejs-backend/shared": "^0.29.29",
    "@types/pg": "^8.6.0",
    "moment": "^2.24.0",
    "pg": "^8.7.0",
    "ramda": "^0.27.1"
  },
  "license": "Apache-2.0",
  "devDependencies": {
    "@cubejs-backend/linter": "^0.29.23",
<<<<<<< HEAD
    "@cubejs-backend/testing-shared": "^0.29.30",
=======
    "@cubejs-backend/testing": "^0.29.31",
>>>>>>> a5c6aff1
    "typescript": "~4.1.5"
  },
  "publishConfig": {
    "access": "public"
  },
  "eslintConfig": {
    "extends": "../cubejs-linter"
  }
}<|MERGE_RESOLUTION|>--- conflicted
+++ resolved
@@ -38,11 +38,7 @@
   "license": "Apache-2.0",
   "devDependencies": {
     "@cubejs-backend/linter": "^0.29.23",
-<<<<<<< HEAD
-    "@cubejs-backend/testing-shared": "^0.29.30",
-=======
-    "@cubejs-backend/testing": "^0.29.31",
->>>>>>> a5c6aff1
+    "@cubejs-backend/testing-shared": "^0.29.31",
     "typescript": "~4.1.5"
   },
   "publishConfig": {
